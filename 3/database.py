--- conflicted
+++ resolved
@@ -527,533 +527,12 @@
         except Exception as e:
             print(f"❌ Error getting popular matches: {e}")
             return []
-    
-<<<<<<< HEAD
-    # Dashboard Management
-    async def create_dashboard(self, owner_id: str, dashboard_data: Dict[str, Any]) -> Optional[Dict[str, Any]]:
-        """Create a new dashboard"""
-        if not self._is_available():
-            logger.warning("Database not available, skipping dashboard creation")
-            return None
-            
-        try:
-            dashboard_record = {
-                'owner_id': owner_id,
-                'title': dashboard_data.get('title', 'Untitled Dashboard'),
-                'description': dashboard_data.get('description', ''),
-                'dashboard_data': json.dumps(dashboard_data.get('dashboard_data', {})),
-                'is_public': dashboard_data.get('is_public', False),
-=======
-    # Message Templates
-    async def create_message_template(self, template_data: Dict[str, Any], created_by: str = None) -> Optional[Dict[str, Any]]:
-        """Create a new message template"""
-        if not self._is_available():
-            logger.warning("Database not available, skipping template creation")
-            return None
-        
-        try:
-            template_record = {
-                'name': template_data.get('name'),
-                'description': template_data.get('description', ''),
-                'category': template_data.get('category', 'general'),
-                'subject': template_data.get('subject', ''),
-                'content': template_data.get('content'),
-                'merge_fields': json.dumps(template_data.get('merge_fields', [])),
-                'is_active': template_data.get('is_active', True),
-                'created_by': created_by,
->>>>>>> 3bdd8146
+
                 'created_at': datetime.now().isoformat(),
                 'updated_at': datetime.now().isoformat()
             }
             
-<<<<<<< HEAD
-            response = self.supabase.table('dashboards').insert(dashboard_record).execute()
-            
-            if response.data and len(response.data) > 0:
-                logger.info(f"✅ Created dashboard: {dashboard_record['title']}")
-                return response.data[0]
-            else:
-                logger.error(f"Failed to create dashboard: {response}")
-                return None
-                
-        except Exception as e:
-            logger.error(f"❌ Error creating dashboard: {e}")
-            return None
-    
-    async def get_dashboard(self, dashboard_id: str, user_id: str = None) -> Optional[Dict[str, Any]]:
-        """Get dashboard by ID with permission check"""
-        try:
-            result = self.supabase.table('dashboards').select('*').eq('id', dashboard_id).execute()
-            
-            if not result.data:
-                return None
-                
-            dashboard = result.data[0]
-            
-            # Parse JSON fields
-            if dashboard.get('dashboard_data'):
-                dashboard['dashboard_data'] = json.loads(dashboard['dashboard_data'])
-            
-            # Check permissions if user_id provided
-            if user_id and user_id != dashboard['owner_id']:
-                has_permission = await self.check_dashboard_permission(dashboard_id, user_id)
-                if not has_permission and not dashboard.get('is_public', False):
-                    return None
-            
-            return dashboard
-        except Exception as e:
-            logger.error(f"❌ Error getting dashboard: {e}")
-            return None
-    
-    async def update_dashboard(self, dashboard_id: str, updates: Dict[str, Any], user_id: str) -> bool:
-        """Update dashboard with permission check"""
-        try:
-            # Check if user has edit permission
-            has_edit_permission = await self.check_dashboard_permission(dashboard_id, user_id, 'edit')
-            if not has_edit_permission:
-                # Check if user is owner
-                dashboard = await self.get_dashboard(dashboard_id)
-                if not dashboard or dashboard['owner_id'] != user_id:
-                    logger.warning(f"User {user_id} doesn't have edit permission for dashboard {dashboard_id}")
-                    return False
-            
-            # Prepare update data
-            update_data = updates.copy()
-            if 'dashboard_data' in update_data:
-                update_data['dashboard_data'] = json.dumps(update_data['dashboard_data'])
-            update_data['updated_at'] = datetime.now().isoformat()
-            
-            result = self.supabase.table('dashboards').update(update_data).eq('id', dashboard_id).execute()
-            return len(result.data) > 0
-        except Exception as e:
-            logger.error(f"❌ Error updating dashboard: {e}")
-            return False
-    
-    async def delete_dashboard(self, dashboard_id: str, user_id: str) -> bool:
-        """Delete dashboard (only owner can delete)"""
-        try:
-            # Check if user is owner
-            dashboard = await self.get_dashboard(dashboard_id)
-            if not dashboard or dashboard['owner_id'] != user_id:
-                logger.warning(f"User {user_id} is not owner of dashboard {dashboard_id}")
-                return False
-            
-            result = self.supabase.table('dashboards').delete().eq('id', dashboard_id).execute()
-            return len(result.data) > 0
-        except Exception as e:
-            logger.error(f"❌ Error deleting dashboard: {e}")
-            return False
-    
-    async def get_user_dashboards(self, user_id: str) -> List[Dict[str, Any]]:
-        """Get all dashboards accessible to a user (owned + shared + public)"""
-        try:
-            dashboards = []
-            
-            # Get owned dashboards
-            owned_result = self.supabase.table('dashboards').select('*').eq('owner_id', user_id).execute()
-            for dashboard in owned_result.data:
-                if dashboard.get('dashboard_data'):
-                    dashboard['dashboard_data'] = json.loads(dashboard['dashboard_data'])
-                dashboard['permission'] = 'owner'
-                dashboards.append(dashboard)
-            
-            # Get shared dashboards
-            shared_result = self.supabase.table('dashboard_permissions')\
-                .select('*, dashboards(*)')\
-                .eq('user_id', user_id)\
-                .execute()
-            
-            for perm in shared_result.data:
-                if perm.get('dashboards'):
-                    dashboard = perm['dashboards']
-                    if dashboard.get('dashboard_data'):
-                        dashboard['dashboard_data'] = json.loads(dashboard['dashboard_data'])
-                    dashboard['permission'] = perm['permission_type']
-                    dashboard['shared_at'] = perm['created_at']
-                    dashboards.append(dashboard)
-            
-            # Get public dashboards (excluding already included ones)
-            existing_ids = {d['id'] for d in dashboards}
-            public_result = self.supabase.table('dashboards')\
-                .select('*')\
-                .eq('is_public', True)\
-                .execute()
-            
-            for dashboard in public_result.data:
-                if dashboard['id'] not in existing_ids:
-                    if dashboard.get('dashboard_data'):
-                        dashboard['dashboard_data'] = json.loads(dashboard['dashboard_data'])
-                    dashboard['permission'] = 'view'
-                    dashboards.append(dashboard)
-            
-            return dashboards
-        except Exception as e:
-            logger.error(f"❌ Error getting user dashboards: {e}")
-            return []
-    
-    # Dashboard Permissions
-    async def share_dashboard(self, dashboard_id: str, user_email: str, permission_type: str, granted_by: str) -> bool:
-        """Share dashboard with a user"""
-        try:
-            # Get user by email
-            user = await self.get_user(email=user_email)
-            if not user:
-                logger.error(f"User not found: {user_email}")
-                return False
-            
-            user_id = user['id']
-            
-            # Check if user is dashboard owner
-            dashboard = await self.get_dashboard(dashboard_id)
-            if not dashboard or dashboard['owner_id'] != granted_by:
-                logger.warning(f"User {granted_by} is not owner of dashboard {dashboard_id}")
-                return False
-            
-            # Check if permission already exists
-            existing = self.supabase.table('dashboard_permissions')\
-                .select('*')\
-                .eq('dashboard_id', dashboard_id)\
-                .eq('user_id', user_id)\
-                .execute()
-            
-            permission_data = {
-                'dashboard_id': dashboard_id,
-                'user_id': user_id,
-                'permission_type': permission_type,
-                'granted_by': granted_by,
-                'updated_at': datetime.now().isoformat()
-            }
-            
-            if existing.data:
-                # Update existing permission
-                result = self.supabase.table('dashboard_permissions')\
-                    .update(permission_data)\
-                    .eq('dashboard_id', dashboard_id)\
-                    .eq('user_id', user_id)\
-                    .execute()
-            else:
-                # Create new permission
-                permission_data['created_at'] = datetime.now().isoformat()
-                result = self.supabase.table('dashboard_permissions')\
-                    .insert(permission_data)\
-                    .execute()
-            
-            if len(result.data) > 0:
-                logger.info(f"✅ Shared dashboard {dashboard_id} with {user_email} ({permission_type})")
-                return True
-            return False
-            
-        except Exception as e:
-            logger.error(f"❌ Error sharing dashboard: {e}")
-            return False
-    
-    async def revoke_dashboard_access(self, dashboard_id: str, user_id: str, revoked_by: str) -> bool:
-        """Revoke dashboard access"""
-        try:
-            # Check if revoker is dashboard owner
-            dashboard = await self.get_dashboard(dashboard_id)
-            if not dashboard or dashboard['owner_id'] != revoked_by:
-                logger.warning(f"User {revoked_by} is not owner of dashboard {dashboard_id}")
-                return False
-            
-            result = self.supabase.table('dashboard_permissions')\
-                .delete()\
-                .eq('dashboard_id', dashboard_id)\
-                .eq('user_id', user_id)\
-                .execute()
-            
-            return len(result.data) > 0
-        except Exception as e:
-            logger.error(f"❌ Error revoking dashboard access: {e}")
-            return False
-    
-    async def get_dashboard_permissions(self, dashboard_id: str, owner_id: str) -> List[Dict[str, Any]]:
-        """Get all permissions for a dashboard"""
-        try:
-            # Check if user is dashboard owner
-            dashboard = await self.get_dashboard(dashboard_id)
-            if not dashboard or dashboard['owner_id'] != owner_id:
-                logger.warning(f"User {owner_id} is not owner of dashboard {dashboard_id}")
-                return []
-            
-            result = self.supabase.table('dashboard_permissions')\
-                .select('*, users(first_name, last_name, email)')\
-                .eq('dashboard_id', dashboard_id)\
-                .execute()
-            
-            return result.data
-        except Exception as e:
-            logger.error(f"❌ Error getting dashboard permissions: {e}")
-            return []
-    
-    async def check_dashboard_permission(self, dashboard_id: str, user_id: str, required_permission: str = 'view') -> bool:
-        """Check if user has required permission for dashboard"""
-        try:
-            # Check if user is owner
-            dashboard = await self.get_dashboard(dashboard_id)
-            if dashboard and dashboard['owner_id'] == user_id:
-                return True
-            
-            # Check if dashboard is public and only view permission required
-            if dashboard and dashboard.get('is_public', False) and required_permission == 'view':
-                return True
-            
-            # Check explicit permissions
-            result = self.supabase.table('dashboard_permissions')\
-                .select('permission_type')\
-                .eq('dashboard_id', dashboard_id)\
-                .eq('user_id', user_id)\
-                .execute()
-            
-            if not result.data:
-                return False
-            
-            user_permission = result.data[0]['permission_type']
-            
-            # Edit permission includes view permission
-            if required_permission == 'view':
-                return user_permission in ['view', 'edit']
-            elif required_permission == 'edit':
-                return user_permission == 'edit'
-            
-            return False
-        except Exception as e:
-            logger.error(f"❌ Error checking dashboard permission: {e}")
-            return False
-    
-    # Dashboard Access Logging
-    async def log_dashboard_access(self, dashboard_id: str, user_id: str, action: str, metadata: Dict[str, Any] = None) -> bool:
-        """Log dashboard access"""
-        try:
-            log_data = {
-                'dashboard_id': dashboard_id,
-                'user_id': user_id,
-                'action': action,
-                'metadata': json.dumps(metadata or {}),
-                'created_at': datetime.now().isoformat()
-            }
-            
-            result = self.supabase.table('dashboard_access_logs').insert(log_data).execute()
-            return len(result.data) > 0
-        except Exception as e:
-            logger.error(f"❌ Error logging dashboard access: {e}")
-            return False
-    
-    async def get_dashboard_access_logs(self, dashboard_id: str, owner_id: str, limit: int = 50) -> List[Dict[str, Any]]:
-        """Get dashboard access logs (only for dashboard owner)"""
-        try:
-            # Check if user is dashboard owner
-            dashboard = await self.get_dashboard(dashboard_id)
-            if not dashboard or dashboard['owner_id'] != owner_id:
-                logger.warning(f"User {owner_id} is not owner of dashboard {dashboard_id}")
-                return []
-            
-            result = self.supabase.table('dashboard_access_logs')\
-                .select('*, users(first_name, last_name, email)')\
-                .eq('dashboard_id', dashboard_id)\
-                .order('created_at', desc=True)\
-                .limit(limit)\
-                .execute()
-            
-            logs = []
-            for log in result.data:
-                if log.get('metadata'):
-                    log['metadata'] = json.loads(log['metadata'])
-                logs.append(log)
-            
-            return logs
-        except Exception as e:
-            logger.error(f"❌ Error getting dashboard access logs: {e}")
-            return []
 
-=======
-            result = self.supabase.table('message_templates').insert(template_record).execute()
-            
-            if result.data and len(result.data) > 0:
-                logger.info(f"✅ Created message template: {template_data.get('name')}")
-                return result.data[0]
-            return None
-        except Exception as e:
-            logger.error(f"❌ Error creating message template: {e}")
-            return None
-    
-    async def get_message_templates(self, category: str = None, active_only: bool = True) -> List[Dict[str, Any]]:
-        """Get message templates"""
-        if not self._is_available():
-            return []
-        
-        try:
-            query = self.supabase.table('message_templates').select('*')
-            
-            if active_only:
-                query = query.eq('is_active', True)
-            
-            if category:
-                query = query.eq('category', category)
-            
-            result = query.order('name').execute()
-            
-            templates = []
-            for template in result.data:
-                if template.get('merge_fields'):
-                    template['merge_fields'] = json.loads(template['merge_fields'])
-                templates.append(template)
-            
-            return templates
-        except Exception as e:
-            logger.error(f"❌ Error getting message templates: {e}")
-            return []
-    
-    async def get_message_template(self, template_id: str) -> Optional[Dict[str, Any]]:
-        """Get a specific message template"""
-        if not self._is_available():
-            return None
-        
-        try:
-            result = self.supabase.table('message_templates').select('*').eq('id', template_id).execute()
-            
-            if result.data:
-                template = result.data[0]
-                if template.get('merge_fields'):
-                    template['merge_fields'] = json.loads(template['merge_fields'])
-                return template
-            return None
-        except Exception as e:
-            logger.error(f"❌ Error getting message template: {e}")
-            return None
-    
-    async def update_message_template(self, template_id: str, updates: Dict[str, Any]) -> bool:
-        """Update a message template"""
-        if not self._is_available():
-            return False
-        
-        try:
-            if 'merge_fields' in updates:
-                updates['merge_fields'] = json.dumps(updates['merge_fields'])
-            
-            updates['updated_at'] = datetime.now().isoformat()
-            
-            result = self.supabase.table('message_templates').update(updates).eq('id', template_id).execute()
-            return len(result.data) > 0
-        except Exception as e:
-            logger.error(f"❌ Error updating message template: {e}")
-            return False
-    
-    async def delete_message_template(self, template_id: str) -> bool:
-        """Delete a message template (soft delete by marking inactive)"""
-        if not self._is_available():
-            return False
-        
-        try:
-            result = self.supabase.table('message_templates').update({
-                'is_active': False,
-                'updated_at': datetime.now().isoformat()
-            }).eq('id', template_id).execute()
-            return len(result.data) > 0
-        except Exception as e:
-            logger.error(f"❌ Error deleting message template: {e}")
-            return False
-    
-    async def render_template(self, template_id: str, merge_data: Dict[str, Any]) -> Optional[Dict[str, str]]:
-        """Render a template with merge data"""
-        template = await self.get_message_template(template_id)
-        if not template:
-            return None
-        
-        try:
-            import re
-            
-            # Simple merge field replacement using {{field}} syntax
-            def replace_merge_fields(text: str, data: Dict[str, Any]) -> str:
-                if not text:
-                    return ""
-                
-                # Find all merge fields in format {{field_name}}
-                pattern = r'\{\{([^}]+)\}\}'
-                
-                def replacer(match):
-                    field_name = match.group(1).strip()
-                    # Support nested field access like user.first_name
-                    value = data
-                    for key in field_name.split('.'):
-                        if isinstance(value, dict) and key in value:
-                            value = value[key]
-                        else:
-                            return match.group(0)  # Return original if field not found
-                    return str(value) if value is not None else ""
-                
-                return re.sub(pattern, replacer, text)
-            
-            rendered_subject = replace_merge_fields(template.get('subject', ''), merge_data)
-            rendered_content = replace_merge_fields(template.get('content', ''), merge_data)
-            
-            return {
-                'subject': rendered_subject,
-                'content': rendered_content,
-                'template_id': template_id,
-                'template_name': template.get('name', '')
-            }
-        except Exception as e:
-            logger.error(f"❌ Error rendering template: {e}")
-            return None
-    
-    async def track_template_usage(self, template_id: str, user_id: str, recipient_email: str, 
-                                 rendered_subject: str, rendered_content: str, merge_data: Dict[str, Any]) -> bool:
-        """Track template usage"""
-        if not self._is_available():
-            return False
-        
-        try:
-            usage_record = {
-                'template_id': template_id,
-                'user_id': user_id,
-                'recipient_email': recipient_email,
-                'rendered_subject': rendered_subject,
-                'rendered_content': rendered_content,
-                'merge_data': json.dumps(merge_data),
-                'sent_at': datetime.now().isoformat()
-            }
-            
-            result = self.supabase.table('template_usage').insert(usage_record).execute()
-            return len(result.data) > 0
-        except Exception as e:
-            logger.error(f"❌ Error tracking template usage: {e}")
-            return False
-    
-    async def get_template_usage_stats(self, template_id: str = None, days: int = 30) -> Dict[str, Any]:
-        """Get template usage statistics"""
-        if not self._is_available():
-            return {}
-        
-        try:
-            start_date = (datetime.now() - timedelta(days=days)).isoformat()
-            
-            query = self.supabase.table('template_usage').select('*', count='exact').gte('sent_at', start_date)
-            
-            if template_id:
-                query = query.eq('template_id', template_id)
-            
-            result = query.execute()
-            
-            # Get usage by template
-            template_usage = {}
-            for usage in result.data:
-                tid = usage.get('template_id')
-                if tid not in template_usage:
-                    template_usage[tid] = 0
-                template_usage[tid] += 1
-            
-            return {
-                'total_usage': result.count,
-                'usage_by_template': template_usage,
-                'period_days': days,
-                'generated_at': datetime.now().isoformat()
-            }
-        except Exception as e:
-            logger.error(f"❌ Error getting template usage stats: {e}")
-            return {}
-    
->>>>>>> 3bdd8146
     # Data Export
     async def export_volunteer_data(self) -> Dict[str, pd.DataFrame]:
         """Export all volunteer data for analysis"""
