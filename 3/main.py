--- conflicted
+++ resolved
@@ -21,20 +21,7 @@
 from matching_engine import VolunteerMatchingEngine
 from data_processor import VolunteerDataProcessor
 from database import VolunteerDatabase
-<<<<<<< HEAD
-from salesforce_service import salesforce_service
-
-# Initialize logging
-logger = logging.getLogger(__name__)
-=======
-from pii_redaction import (
-    pii_engine, 
-    pii_middleware, 
-    get_user_context_from_request, 
-    UserContext, 
-    ViewPermissionLevel
-)
->>>>>>> 6493a139
+
 
 # Initialize FastAPI app
 app = FastAPI(
@@ -786,387 +773,6 @@
     
     return JSONResponse(content=resources)
 
-<<<<<<< HEAD
-# Salesforce Integration Endpoints
-
-@app.get("/api/salesforce/status")
-async def get_salesforce_status() -> JSONResponse:
-    """Get Salesforce integration status"""
-    try:
-        status = await salesforce_service.get_sync_status()
-        return JSONResponse(content=status)
-    except Exception as e:
-        logger.error(f"Failed to get Salesforce status: {e}")
-        raise HTTPException(status_code=500, detail="Failed to get Salesforce status")
-
-@app.post("/api/salesforce/test-connection")
-async def test_salesforce_connection() -> JSONResponse:
-    """Test Salesforce connection"""
-    try:
-        result = await salesforce_service.test_connection()
-        return JSONResponse(content=result)
-    except Exception as e:
-        logger.error(f"Salesforce connection test failed: {e}")
-        raise HTTPException(status_code=500, detail="Connection test failed")
-
-@app.post("/api/salesforce/sync")
-async def trigger_salesforce_sync() -> JSONResponse:
-    """Trigger full Salesforce sync"""
-    if not salesforce_service.is_enabled():
-        raise HTTPException(status_code=503, detail="Salesforce sync is not enabled")
-    
-    if not volunteer_data:
-        raise HTTPException(status_code=400, detail="No volunteer data available to sync")
-    
-    try:
-        result = await salesforce_service.sync_volunteer_data(volunteer_data)
-        return JSONResponse(content=result)
-    except Exception as e:
-        logger.error(f"Salesforce sync failed: {e}")
-        raise HTTPException(status_code=500, detail="Sync failed")
-
-@app.post("/api/salesforce/sync-volunteer")
-async def sync_volunteer_to_salesforce(volunteer_data: UserProfile) -> JSONResponse:
-    """Sync a single volunteer to Salesforce"""
-    if not salesforce_service.is_enabled():
-        raise HTTPException(status_code=503, detail="Salesforce sync is not enabled")
-    
-    try:
-        volunteer_dict = volunteer_data.dict(exclude_unset=True)
-        result = await salesforce_service.sync_single_volunteer(volunteer_dict)
-        return JSONResponse(content=result)
-    except Exception as e:
-        logger.error(f"Failed to sync volunteer to Salesforce: {e}")
-        raise HTTPException(status_code=500, detail="Failed to sync volunteer")
-
-@app.get("/api/salesforce/data-summary")
-async def get_salesforce_data_summary() -> JSONResponse:
-    """Get summary of data in Salesforce"""
-    if not salesforce_service.is_enabled():
-        raise HTTPException(status_code=503, detail="Salesforce sync is not enabled")
-    
-    try:
-        result = await salesforce_service.get_salesforce_data_summary()
-        return JSONResponse(content=result)
-    except Exception as e:
-        logger.error(f"Failed to get Salesforce data summary: {e}")
-        raise HTTPException(status_code=500, detail="Failed to get data summary")
-=======
-# Message Templates
-@app.post("/api/templates")
-async def create_template(
-    template_data: MessageTemplate,
-    user_id: Optional[str] = None
-) -> JSONResponse:
-    """Create a new message template"""
-    
-    try:
-        template = await database.create_message_template(
-            template_data.dict(),
-            created_by=user_id
-        )
-        
-        if template:
-            # Track template creation
-            await database.track_event(
-                "template_created",
-                {"template_name": template_data.name, "category": template_data.category},
-                user_id
-            )
-            
-            return JSONResponse(content={"template": template, "success": True})
-        else:
-            raise HTTPException(status_code=400, detail="Failed to create template")
-            
-    except Exception as e:
-        print(f"❌ Template creation error: {e}")
-        raise HTTPException(status_code=500, detail="Template creation failed")
-
-@app.get("/api/templates")
-async def get_templates(
-    category: Optional[str] = None,
-    active_only: bool = True
-) -> JSONResponse:
-    """Get message templates"""
-    
-    try:
-        templates = await database.get_message_templates(category=category, active_only=active_only)
-        
-        return JSONResponse(content={
-            "templates": templates,
-            "count": len(templates),
-            "success": True
-        })
-        
-    except Exception as e:
-        print(f"❌ Get templates error: {e}")
-        raise HTTPException(status_code=500, detail="Failed to get templates")
-
-@app.get("/api/templates/{template_id}")
-async def get_template(template_id: str) -> JSONResponse:
-    """Get a specific template"""
-    
-    try:
-        template = await database.get_message_template(template_id)
-        
-        if template:
-            return JSONResponse(content={"template": template, "success": True})
-        else:
-            raise HTTPException(status_code=404, detail="Template not found")
-            
-    except Exception as e:
-        print(f"❌ Get template error: {e}")
-        raise HTTPException(status_code=500, detail="Failed to get template")
-
-@app.put("/api/templates/{template_id}")
-async def update_template(
-    template_id: str,
-    updates: MessageTemplateUpdate,
-    user_id: Optional[str] = None
-) -> JSONResponse:
-    """Update a message template"""
-    
-    try:
-        # Only include non-None values in updates
-        update_data = {k: v for k, v in updates.dict().items() if v is not None}
-        
-        if not update_data:
-            raise HTTPException(status_code=400, detail="No updates provided")
-        
-        success = await database.update_message_template(template_id, update_data)
-        
-        if success:
-            # Track template update
-            await database.track_event(
-                "template_updated",
-                {"template_id": template_id, "fields_updated": list(update_data.keys())},
-                user_id
-            )
-            
-            return JSONResponse(content={"success": True})
-        else:
-            raise HTTPException(status_code=404, detail="Template not found or update failed")
-            
-    except HTTPException:
-        raise
-    except Exception as e:
-        print(f"❌ Template update error: {e}")
-        raise HTTPException(status_code=500, detail="Template update failed")
-
-@app.delete("/api/templates/{template_id}")
-async def delete_template(
-    template_id: str,
-    user_id: Optional[str] = None
-) -> JSONResponse:
-    """Delete a message template (soft delete)"""
-    
-    try:
-        success = await database.delete_message_template(template_id)
-        
-        if success:
-            # Track template deletion
-            await database.track_event(
-                "template_deleted",
-                {"template_id": template_id},
-                user_id
-            )
-            
-            return JSONResponse(content={"success": True})
-        else:
-            raise HTTPException(status_code=404, detail="Template not found or deletion failed")
-            
-    except HTTPException:
-        raise
-    except Exception as e:
-        print(f"❌ Template deletion error: {e}")
-        raise HTTPException(status_code=500, detail="Template deletion failed")
-
-@app.post("/api/templates/render")
-async def render_template(
-    render_request: RenderTemplateRequest,
-    user_id: Optional[str] = None
-) -> JSONResponse:
-    """Render a template with merge data"""
-    
-    try:
-        rendered = await database.render_template(
-            render_request.template_id,
-            render_request.merge_data
-        )
-        
-        if rendered:
-            # Track template usage if recipient provided
-            if render_request.recipient_email:
-                await database.track_template_usage(
-                    render_request.template_id,
-                    user_id or "anonymous",
-                    render_request.recipient_email,
-                    rendered['subject'],
-                    rendered['content'],
-                    render_request.merge_data
-                )
-            
-            # Track template render
-            await database.track_event(
-                "template_rendered",
-                {"template_id": render_request.template_id},
-                user_id
-            )
-            
-            return JSONResponse(content={"rendered": rendered, "success": True})
-        else:
-            raise HTTPException(status_code=404, detail="Template not found or render failed")
-            
-    except HTTPException:
-        raise
-    except Exception as e:
-        print(f"❌ Template render error: {e}")
-        raise HTTPException(status_code=500, detail="Template render failed")
-
-@app.get("/api/templates/{template_id}/usage")
-async def get_template_usage(
-    template_id: str,
-    days: int = 30
-) -> JSONResponse:
-    """Get template usage statistics"""
-    
-    try:
-        stats = await database.get_template_usage_stats(template_id=template_id, days=days)
-        
-        return JSONResponse(content={
-            "usage_stats": stats,
-            "success": True
-        })
-        
-    except Exception as e:
-        print(f"❌ Template usage stats error: {e}")
-        raise HTTPException(status_code=500, detail="Failed to get usage statistics")
-
-@app.get("/api/templates/categories")
-async def get_template_categories() -> JSONResponse:
-    """Get available template categories"""
-    
-    categories = [
-        {"value": "welcome", "label": "Welcome Messages"},
-        {"value": "follow_up", "label": "Follow-up Communications"},
-        {"value": "reminder", "label": "Reminders"},
-        {"value": "thank_you", "label": "Thank You Notes"},
-        {"value": "general", "label": "General Communications"}
-    ]
-    
-    return JSONResponse(content={
-        "categories": categories,
-        "success": True
-    })
-
-@app.get("/api/merge-fields")
-async def get_available_merge_fields() -> JSONResponse:
-    """Get available merge fields for templates"""
-    
-    merge_fields = {
-        "user": [
-            "user.first_name",
-            "user.last_name", 
-            "user.email",
-            "user.phone",
-            "user.city",
-            "user.state",
-            "user.member_branch"
-        ],
-        "volunteer": [
-            "volunteer.total_hours",
-            "volunteer.sessions",
-            "volunteer.top_branch",
-            "volunteer.interests",
-            "volunteer.experience_level"
-        ],
-        "organization": [
-            "org.name",
-            "org.contact_email",
-            "org.phone",
-            "org.website"
-        ],
-        "system": [
-            "system.current_date",
-            "system.current_year"
-        ]
-    }
-    
-    return JSONResponse(content={
-        "merge_fields": merge_fields,
-        "success": True
-    })
-
-# AI-Powered Template Features
-@app.post("/api/templates/ai/suggest")
-async def suggest_template_ai(
-    request: TemplateSuggestionRequest
-) -> JSONResponse:
-    """Get AI suggestions for appropriate template based on situation"""
-    
-    try:
-        context = {
-            "situation": request.situation,
-            "volunteer_info": request.volunteer_info
-        }
-        
-        suggestion = await ai_assistant.suggest_template(context)
-        
-        return JSONResponse(content={
-            "suggestion": suggestion,
-            "success": True
-        })
-        
-    except Exception as e:
-        print(f"❌ AI template suggestion error: {e}")
-        raise HTTPException(status_code=500, detail="Failed to get AI suggestion")
-
-@app.post("/api/templates/ai/create")
-async def create_template_ai(
-    request: TemplateCreationRequest
-) -> JSONResponse:
-    """Get AI help to create a new template"""
-    
-    try:
-        template_request = {
-            "purpose": request.purpose,
-            "category": request.category,
-            "audience": request.audience,
-            "tone": request.tone
-        }
-        
-        draft = await ai_assistant.help_create_template(template_request)
-        
-        return JSONResponse(content={
-            "draft": draft,
-            "success": True
-        })
-        
-    except Exception as e:
-        print(f"❌ AI template creation error: {e}")
-        raise HTTPException(status_code=500, detail="Failed to create template with AI")
-
-@app.post("/api/templates/ai/optimize")
-async def optimize_template_ai(
-    request: TemplateOptimizeRequest
-) -> JSONResponse:
-    """Get AI help to optimize existing template content"""
-    
-    try:
-        optimized = await ai_assistant.optimize_template_content(
-            request.content,
-            request.feedback
-        )
-        
-        return JSONResponse(content={
-            "optimized": optimized,
-            "success": True
-        })
-        
-    except Exception as e:
-        print(f"❌ AI template optimization error: {e}")
-        raise HTTPException(status_code=500, detail="Failed to optimize template with AI")
->>>>>>> 6493a139
 
 # Main web interface
 @app.get("/", response_class=HTMLResponse)
