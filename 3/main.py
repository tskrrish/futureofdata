"""
Main FastAPI application for Volunteer PathFinder AI Assistant
Brings together AI, matching engine, and database
"""
from fastapi import FastAPI, HTTPException, BackgroundTasks, Depends, Request
from fastapi.middleware.cors import CORSMiddleware
from fastapi.staticfiles import StaticFiles
from fastapi.responses import HTMLResponse, JSONResponse, FileResponse
from pydantic import BaseModel
from typing import Dict, List, Optional, Any
import uvicorn
import asyncio
from datetime import datetime
import os
import pandas as pd
import uuid
import logging
from dataclasses import asdict

# Import our modules
from config import settings
from ai_assistant import VolunteerAIAssistant
from matching_engine import VolunteerMatchingEngine
from data_processor import VolunteerDataProcessor
from database import VolunteerDatabase
<<<<<<< HEAD
from data_retention import DataRetentionManager, RetentionPolicy, LegalHold, DataCategory, RetentionAction, LegalHoldStatus
from retention_scheduler import RetentionScheduler, setup_default_retention_policies
=======
from pii_redaction import (
    pii_engine, 
    pii_middleware, 
    get_user_context_from_request, 
    UserContext, 
    ViewPermissionLevel
)
>>>>>>> 1261cd6a

# Initialize FastAPI app
app = FastAPI(
    title="YMCA Volunteer PathFinder AI Assistant",
    description="AI-powered volunteer matching system for YMCA of Greater Cincinnati",
    version="1.0.0",
    docs_url="/docs" if settings.DEBUG else None
)

# CORS middleware
app.add_middleware(
    CORSMiddleware,
    allow_origins=["*"] if settings.DEBUG else ["https://yourapp.com"],
    allow_credentials=True,
    allow_methods=["*"],
    allow_headers=["*"],
)

# Global instances
ai_assistant = VolunteerAIAssistant()
database = VolunteerDatabase()
retention_manager = None
retention_scheduler = None
volunteer_data = None
matching_engine = None

# Pydantic models
class UserProfile(BaseModel):
    email: Optional[str] = None
    first_name: Optional[str] = None
    last_name: Optional[str] = None
    phone: Optional[str] = None
    age: Optional[int] = None
    gender: Optional[str] = None
    city: Optional[str] = None
    state: Optional[str] = None
    zip_code: Optional[str] = None
    is_ymca_member: bool = False
    member_branch: Optional[str] = None

class UserPreferences(BaseModel):
    interests: str = ""
    skills: str = ""
    availability: Dict[str, Any] = {}
    time_commitment: int = 2  # 1=low, 2=medium, 3=high
    location_preference: str = ""
    experience_level: int = 1  # 1=beginner, 2=some, 3=experienced
    volunteer_type: str = ""

class ChatMessage(BaseModel):
    message: str
    conversation_id: Optional[str] = None
    user_id: Optional[str] = None

class FeedbackData(BaseModel):
    match_id: Optional[str] = None
    rating: Optional[int] = None
    feedback_text: str = ""
    feedback_type: str = "general"

<<<<<<< HEAD
class RetentionPolicyRequest(BaseModel):
    name: str
    description: str
    data_category: str
    retention_period_days: int
    archive_after_days: Optional[int] = None
    action: str = "delete"

class LegalHoldRequest(BaseModel):
    case_name: str
    description: str
    data_categories: List[str]
    user_ids: Optional[List[str]] = None
    keywords: Optional[List[str]] = None
    expires_at: Optional[str] = None
=======
class MessageTemplate(BaseModel):
    name: str
    description: Optional[str] = ""
    category: str = "general"  # 'welcome', 'follow_up', 'reminder', 'thank_you', 'general'
    subject: Optional[str] = ""
    content: str
    merge_fields: List[str] = []  # List of available merge fields
    is_active: bool = True

class MessageTemplateUpdate(BaseModel):
    name: Optional[str] = None
    description: Optional[str] = None
    category: Optional[str] = None
    subject: Optional[str] = None
    content: Optional[str] = None
    merge_fields: Optional[List[str]] = None
    is_active: Optional[bool] = None

class RenderTemplateRequest(BaseModel):
    template_id: str
    merge_data: Dict[str, Any]
    recipient_email: Optional[str] = None

class TemplateSuggestionRequest(BaseModel):
    situation: str
    volunteer_info: Optional[Dict[str, Any]] = {}

class TemplateCreationRequest(BaseModel):
    purpose: str
    category: str
    audience: str = "volunteers"
    tone: str = "friendly and professional"

class TemplateOptimizeRequest(BaseModel):
    content: str
    feedback: str = ""
>>>>>>> 1261cd6a

# Initialize data on startup
@app.on_event("startup")
async def startup_event():
    """Initialize application data and models"""
    global volunteer_data, matching_engine, retention_manager, retention_scheduler
    
    print("🚀 Starting Volunteer PathFinder AI Assistant...")
    
    # Initialize database tables
    try:
        await database.initialize_tables()
        print("✅ Database initialized")
    except Exception as e:
        print(f"⚠️  Database initialization note: {e}")
    
    # Initialize retention manager and scheduler
    if database.supabase:
        try:
            retention_manager = DataRetentionManager(database.supabase)
            await retention_manager.initialize_retention_tables()
            
            # Set up default retention policies
            await setup_default_retention_policies(retention_manager)
            
            # Initialize and start the retention scheduler
            retention_scheduler = RetentionScheduler(retention_manager)
            await retention_scheduler.start()
            
            print("✅ Data retention system initialized")
        except Exception as e:
            print(f"⚠️  Retention system initialization note: {e}")
    
    # Load and process volunteer data
    try:
        if os.path.exists(settings.VOLUNTEER_DATA_PATH):
            print("📊 Loading volunteer data...")
            processor = VolunteerDataProcessor(settings.VOLUNTEER_DATA_PATH)
            volunteer_data = processor.get_volunteer_recommendations_data()
            
            # Initialize matching engine
            matching_engine = VolunteerMatchingEngine(volunteer_data)
            matching_engine.train_models()
            
            print(f"✅ Loaded {len(volunteer_data['volunteers'])} volunteer profiles")
            print(f"✅ Loaded {len(volunteer_data['projects'])} projects")
        else:
            print(f"⚠️  Volunteer data file not found: {settings.VOLUNTEER_DATA_PATH}")
    except Exception as e:
        print(f"❌ Error loading volunteer data: {e}")
    
    print("🎉 Volunteer PathFinder AI Assistant is ready!")

@app.post("/api/reset")
async def reset_context() -> JSONResponse:
    """Reset assistant context and conversation cache."""
    try:
        ai_assistant.clear_conversation()
        return JSONResponse(content={"reset": True})
    except Exception as e:
        return JSONResponse(content={"reset": False, "error": str(e)}, status_code=500)

# Health check
@app.get("/health")
async def health_check():
    """Health check endpoint"""
    return {
        "status": "healthy",
        "timestamp": datetime.now().isoformat(),
        "data_loaded": volunteer_data is not None,
        "models_ready": matching_engine is not None and matching_engine.models_trained
    }

# Serve static files (for web interface)
if os.path.exists("static"):
    app.mount("/static", StaticFiles(directory="static"), name="static")

# Serve chat UI directly
@app.get("/chat", response_class=HTMLResponse)
async def chat_page():
    file_path = os.path.join(os.path.dirname(__file__), "static", "chat.html")
    if os.path.exists(file_path):
        return FileResponse(file_path)
    return HTMLResponse("<h3>Chat UI not found. Create static/chat.html</h3>", status_code=404)

# Serve templates UI
@app.get("/templates", response_class=HTMLResponse)
async def templates_page():
    file_path = os.path.join(os.path.dirname(__file__), "static", "templates.html")
    if os.path.exists(file_path):
        return FileResponse(file_path)
    return HTMLResponse("<h3>Templates UI not found.</h3>", status_code=404)

class ProfileRequest(BaseModel):
    name: str

def _split_name(full_name: str) -> tuple[str, str]:
    name = full_name.strip()
    if "," in name:
        last, first = [p.strip() for p in name.split(",", 1)]
        return first, last
    parts = name.split()
    if len(parts) == 1:
        return parts[0], ""
    return parts[0], " ".join(parts[1:])

def _derive_preferences_from_history(history_df: pd.DataFrame) -> dict:
    preferences: dict = {
        "interests": "",
        "skills": "",
        "availability": {},
        "time_commitment": 2,
        "location_preference": "",
        "experience_level": 2,
        "volunteer_type": "",
        "affinity": {"branches": {}, "categories": {}}
    }
    if history_df.empty:
        return preferences
    # Interests from top categories
    top_categories = (
        history_df["project_category"].dropna().astype(str).str.strip().value_counts().head(2).index.tolist()
    )
    preferences["interests"] = ", ".join(top_categories)
    # Location preference from top branch
    if "branch_short" in history_df.columns and history_df["branch_short"].notna().any():
        preferences["location_preference"] = (
            history_df["branch_short"].dropna().astype(str).str.strip().value_counts().idxmax()
        )
        # Branch affinity histogram
        preferences["affinity"]["branches"] = history_df["branch_short"].dropna().astype(str).value_counts().to_dict()
    # Category affinity histogram
    if "project_category" in history_df.columns and history_df["project_category"].notna().any():
        preferences["affinity"]["categories"] = history_df["project_category"].dropna().astype(str).value_counts().to_dict()
    # Experience level heuristic by sessions
    sessions = history_df["date"].nunique()
    preferences["experience_level"] = 3 if sessions >= 10 else (2 if sessions >= 3 else 1)
    return preferences

@app.post("/api/profile")
async def get_profile_analysis(req: ProfileRequest, request: Request) -> JSONResponse:
    """Analyze a volunteer's profile by their name from the Excel dataset and suggest matches."""
    if volunteer_data is None:
        raise HTTPException(status_code=503, detail="Volunteer data not loaded")

    interactions: pd.DataFrame = volunteer_data.get("interactions")
    profiles: pd.DataFrame = volunteer_data.get("volunteers")
    projects: pd.DataFrame = volunteer_data.get("projects")
    if interactions is None or profiles is None:
        raise HTTPException(status_code=500, detail="Volunteer dataset incomplete")

    first_name, last_name = _split_name(req.name)
    df = interactions.copy()
    # Normalize name columns
    for col in ("first_name", "last_name"):
        if col in df.columns:
            df[col] = df[col].astype(str)
    # Filter by case-insensitive name match
    mask = df["first_name"].str.lower().str.strip().eq(first_name.lower().strip())
    if last_name:
        mask &= df["last_name"].str.lower().str.strip().eq(last_name.lower().strip())
    candidate_rows = df[mask]

    if candidate_rows.empty:
        # Try partial match on last name if provided
        if last_name:
            mask2 = df["last_name"].str.lower().str.contains(last_name.lower().strip(), na=False)
            candidate_rows = df[mask2]
        if candidate_rows.empty:
            return JSONResponse(content={
                "found": False,
                "message": f"No volunteer found for '{req.name}'. Try exact First Last name as in the records.",
            })

    # Choose the most active contact if multiple
    by_contact = candidate_rows.groupby("contact_id")["hours"].sum().sort_values(ascending=False)
    contact_id = by_contact.index[0]
    person_rows = df[df["contact_id"] == contact_id]

    # Aggregate stats
    # Use pledged total instead of hours to avoid undercounting duplicates
    total_hours = float(person_rows.get("pledged", pd.Series([0]*len(person_rows))).fillna(0).sum())
    sessions = int(person_rows["date"].nunique()) if "date" in person_rows.columns else int(len(person_rows))
    unique_projects = int(person_rows["project_id"].nunique()) if "project_id" in person_rows.columns else 0
    first_date = str(person_rows["date"].min()) if "date" in person_rows.columns else None
    last_date = str(person_rows["date"].max()) if "date" in person_rows.columns else None
    top_branches = person_rows["branch_short"].dropna().astype(str).value_counts().to_dict() if "branch_short" in person_rows.columns else {}
    top_categories = person_rows["project_category"].dropna().astype(str).value_counts().to_dict()

    # Top projects with total hours
    # Top projects by pledged total
    pledged_series = person_rows.get("pledged") if "pledged" in person_rows.columns else person_rows.get("hours")
    agg_df = (
        person_rows.assign(_pledged=pledged_series.fillna(0))
        .groupby(["project_id", "project_clean", "branch_short"], dropna=False)["_pledged"].sum().reset_index()
        .rename(columns={"_pledged": "pledged_total"})
    )
    top_projects_df = agg_df.sort_values("pledged_total", ascending=False).head(5)
    top_projects_list = []
    for _, r in top_projects_df.iterrows():
        top_projects_list.append({
            "project_id": int(r["project_id"]) if pd.notna(r["project_id"]) else None,
            "project_name": str(r["project_clean"]) if pd.notna(r["project_clean"]) else "",
            "branch": str(r["branch_short"]) if pd.notna(r["branch_short"]) else "",
            "pledged": float(r["pledged_total"]) if pd.notna(r["pledged_total"]) else 0.0
        })

    # Pull profile info (age, member, gender, volunteer_type) from aggregated profiles if available
    persona = None
    age = None
    is_member = None
    gender = None
    if "contact_id" in profiles.columns and (profiles["contact_id"] == contact_id).any():
        rowp = profiles[profiles["contact_id"] == contact_id].iloc[0].to_dict()
        persona = rowp.get("volunteer_type")
        age = rowp.get("age")
        is_member = rowp.get("is_ymca_member")
        gender = rowp.get("gender")

    # Derive preferences and recommendations
    preferences = _derive_preferences_from_history(person_rows)
    if persona:
        preferences["volunteer_type"] = str(persona)

    recs = []
    if matching_engine is not None and matching_engine.models_trained:
        try:
            recs = matching_engine.find_matches(preferences, top_k=8)
            # Re-rank using branch/category affinity and engagement heuristics
            branch_aff = (preferences.get("affinity", {}) or {}).get("branches", {})
            cat_aff = (preferences.get("affinity", {}) or {}).get("categories", {})
            sessions_score = min(1.0, (sessions / 10.0))  # more sessions => small boost
            def boosted_score(rec):
                score = rec.get("score", 0) or 0
                b = rec.get("branch", "")
                c = rec.get("category", "")
                boost = 1.0
                if b in branch_aff:
                    boost += 0.08
                if c in cat_aff:
                    boost += 0.08
                boost += 0.04 * sessions_score
                return score * boost
            for rec in recs:
                rec["score"] = float(max(0.0, min(1.0, boosted_score(rec))))
            recs = sorted(recs, key=lambda r: r.get("score", 0), reverse=True)[:5]
        except Exception:
            recs = []

    # Build human-readable summary
    name_display = f"{first_name} {last_name}".strip()
    summary_lines = [
        f"Profile for {name_display}:",
        f"- Total hours: {total_hours:.2f} across {sessions} sessions and {unique_projects} projects",
    ]
    if top_branches:
        top_branch_name = max(top_branches, key=top_branches.get)
        summary_lines.append(f"- Primary branch: {top_branch_name}")
    if top_categories:
        cats = ", ".join(list(top_categories.keys())[:3])
        summary_lines.append(f"- Focus areas: {cats}")
    if persona:
        summary_lines.append(f"- Volunteer type: {persona}")
    if age:
        summary_lines.append(f"- Age: {int(age)}")
    if is_member is not None:
        summary_lines.append(f"- YMCA Member: {'Yes' if is_member else 'No'}")

    profile_payload = {
        "found": True,
        "contact_id": contact_id,
        "name": name_display,
        "stats": {
            "total_hours": total_hours,
            "sessions": sessions,
            "unique_projects": unique_projects,
            "first_date": first_date,
            "last_date": last_date,
        },
        "top_branches": top_branches,
        "top_categories": top_categories,
        "top_projects": top_projects_list,
        "persona": persona,
        "age": age,
        "is_member": is_member,
        "gender": gender,
        "preferences": preferences,
        "recommendations": recs,
        "summary": "\n".join(summary_lines)
    }
    # Apply PII redaction based on user context
    try:
        user_context = get_user_context_from_request(request)
        # Apply PII masking to the profile payload
        masked_payload = pii_engine.mask_volunteer_profile(
            profile_payload, 
            user_context, 
            target_user_id=str(contact_id)
        )
    except Exception as e:
        print(f"⚠️ PII redaction error: {e}")
        # Fall back to basic public masking
        user_context = UserContext(permission_level=ViewPermissionLevel.PUBLIC)
        masked_payload = pii_engine.mask_data(profile_payload, user_context)
    
    # Save context for subsequent AI chats (use original unmasked data)
    try:
        ai_assistant.add_context("profile", profile_payload)
    except Exception:
        pass
    
    return JSONResponse(content=masked_payload)

# Main chat interface
@app.post("/api/chat")
async def chat_with_assistant(
    chat_data: ChatMessage,
    background_tasks: BackgroundTasks
) -> JSONResponse:
    """Main chat endpoint for the AI assistant"""
    
    try:
        # Get AI response
        response = await ai_assistant.chat(
            user_message=chat_data.message,
            conversation_id=chat_data.conversation_id
        )
        
        # Save to database in background
        if chat_data.conversation_id:
            background_tasks.add_task(
                save_conversation_message,
                chat_data.conversation_id,
                chat_data.message,
                response.get('response', ''),
                chat_data.user_id
            )
        
        # Track analytics
        background_tasks.add_task(
            database.track_event,
            "chat_message",
            {
                "message_length": len(chat_data.message),
                "response_success": response.get('success', False)
            },
            chat_data.user_id,
            chat_data.conversation_id
        )
        
        return JSONResponse(content=response)
        
    except Exception as e:
        print(f"❌ Chat error: {e}")
        raise HTTPException(status_code=500, detail="Chat service temporarily unavailable")

# Volunteer matching
@app.post("/api/match")
async def get_volunteer_matches(
    preferences: UserPreferences,
    user_id: Optional[str] = None,
    background_tasks: BackgroundTasks = None
) -> JSONResponse:
    """Get personalized volunteer recommendations"""
    
    if not matching_engine:
        raise HTTPException(status_code=503, detail="Matching service not available")
    
    try:
        # Convert preferences to dict
        preferences_dict = preferences.dict()
        
        # Get AI-powered recommendations
        ai_recommendations = await ai_assistant.get_volunteer_recommendations(
            preferences_dict, 
            volunteer_data
        )
        
        # Get ML-based matches
        ml_matches = matching_engine.find_matches(preferences_dict, top_k=5)
        
        # Get success prediction
        success_prediction = matching_engine.predict_volunteer_success(preferences_dict)
        
        # Get branch recommendations
        branch_recommendations = matching_engine.get_branch_recommendations(preferences_dict)
        
        # Combine results
        result = {
            "ai_recommendations": ai_recommendations.get('recommendations', ''),
            "ml_matches": ml_matches,
            "success_prediction": success_prediction,
            "branch_recommendations": branch_recommendations,
            "insights": volunteer_data.get('insights', {}),
            "generated_at": datetime.now().isoformat()
        }
        
        # Save matches to database
        if user_id:
            background_tasks.add_task(
                database.save_volunteer_matches,
                user_id,
                ml_matches
            )
            
            # Save preferences
            background_tasks.add_task(
                database.save_user_preferences,
                user_id,
                preferences_dict
            )
        
        # Track analytics
        background_tasks.add_task(
            database.track_event,
            "volunteer_matching",
            {
                "preferences": preferences_dict,
                "matches_count": len(ml_matches),
                "top_match_score": ml_matches[0]['score'] if ml_matches else 0
            },
            user_id
        )
        
        return JSONResponse(content=result)
        
    except Exception as e:
        print(f"❌ Matching error: {e}")
        raise HTTPException(status_code=500, detail="Matching service temporarily unavailable")

# User management
@app.post("/api/users")
async def create_user(user_data: UserProfile) -> JSONResponse:
    """Create a new user profile"""
    
    try:
        user = await database.create_user(user_data.dict(exclude_unset=True))
        
        if user:
            # Track user creation
            await database.track_event(
                "user_created",
                {"source": "api"},
                user['id']
            )
            
            return JSONResponse(content={"user": user, "success": True})
        else:
            raise HTTPException(status_code=400, detail="Failed to create user")
            
    except Exception as e:
        print(f"❌ User creation error: {e}")
        raise HTTPException(status_code=500, detail="User creation failed")

@app.get("/api/users/{user_id}")
async def get_user(user_id: str, request: Request) -> JSONResponse:
    """Get user profile"""
    
    try:
        user = await database.get_user(user_id=user_id)
        
        if user:
            # Get user preferences
            preferences = await database.get_user_preferences(user_id)
            
            # Get user matches
            matches = await database.get_user_matches(user_id)
            
            response_data = {
                "user": user,
                "preferences": preferences,
                "matches": matches,
                "success": True
            }
            
            # Apply PII redaction based on user context
            try:
                user_context = get_user_context_from_request(request)
                masked_response = pii_engine.mask_volunteer_profile(
                    response_data, 
                    user_context, 
                    target_user_id=user_id
                )
            except Exception as e:
                print(f"⚠️ PII redaction error: {e}")
                # Fall back to basic public masking
                user_context = UserContext(permission_level=ViewPermissionLevel.PUBLIC)
                masked_response = pii_engine.mask_data(response_data, user_context)
            
            return JSONResponse(content=masked_response)
        else:
            raise HTTPException(status_code=404, detail="User not found")
            
    except Exception as e:
        print(f"❌ Get user error: {e}")
        raise HTTPException(status_code=500, detail="Failed to get user")

# Conversations
@app.post("/api/conversations")
async def start_conversation(user_id: Optional[str] = None) -> JSONResponse:
    """Start a new conversation"""
    
    try:
        conversation_id = await database.create_conversation(user_id=user_id)
        
        # Track conversation start
        await database.track_event(
            "conversation_started",
            {},
            user_id,
            conversation_id
        )
        
        return JSONResponse(content={
            "conversation_id": conversation_id,
            "success": True
        })
        
    except Exception as e:
        print(f"❌ Conversation creation error: {e}")
        raise HTTPException(status_code=500, detail="Failed to start conversation")

@app.get("/api/conversations/{conversation_id}/history")
async def get_conversation_history(conversation_id: str) -> JSONResponse:
    """Get conversation history"""
    
    try:
        messages = await database.get_conversation_history(conversation_id)
        
        return JSONResponse(content={
            "messages": messages,
            "conversation_id": conversation_id,
            "success": True
        })
        
    except Exception as e:
        print(f"❌ Get conversation error: {e}")
        raise HTTPException(status_code=500, detail="Failed to get conversation")

# Onboarding guidance
@app.get("/api/onboarding/{step}")
async def get_onboarding_guidance(step: str) -> JSONResponse:
    """Get step-by-step onboarding guidance"""
    
    try:
        guidance = await ai_assistant.get_onboarding_guidance(step)
        
        return JSONResponse(content=guidance)
        
    except Exception as e:
        print(f"❌ Onboarding guidance error: {e}")
        raise HTTPException(status_code=500, detail="Onboarding guidance not available")

# Feedback
@app.post("/api/feedback")
async def submit_feedback(
    feedback_data: FeedbackData,
    user_id: Optional[str] = None
) -> JSONResponse:
    """Submit user feedback"""
    
    try:
        success = await database.save_feedback(user_id, feedback_data.dict())
        
        if success:
            # Track feedback submission
            await database.track_event(
                "feedback_submitted",
                {
                    "feedback_type": feedback_data.feedback_type,
                    "rating": feedback_data.rating
                },
                user_id
            )
            
            return JSONResponse(content={"success": True})
        else:
            raise HTTPException(status_code=400, detail="Failed to save feedback")
            
    except Exception as e:
        print(f"❌ Feedback error: {e}")
        raise HTTPException(status_code=500, detail="Failed to submit feedback")

# Analytics
@app.get("/api/analytics")
async def get_analytics(days: int = 30) -> JSONResponse:
    """Get system analytics"""
    
    try:
        analytics = await database.get_user_analytics(days)
        popular_matches = await database.get_popular_matches()
        
        # Add volunteer data insights
        insights = volunteer_data.get('insights', {}) if volunteer_data else {}
        
        result = {
            "usage_analytics": analytics,
            "popular_matches": popular_matches,
            "volunteer_insights": insights,
            "system_status": {
                "data_loaded": volunteer_data is not None,
                "models_trained": matching_engine is not None and matching_engine.models_trained,
                "total_volunteers": len(volunteer_data['volunteers']) if volunteer_data else 0,
                "total_projects": len(volunteer_data['projects']) if volunteer_data else 0
            }
        }
        
        return JSONResponse(content=result)
        
    except Exception as e:
        print(f"❌ Analytics error: {e}")
        raise HTTPException(status_code=500, detail="Analytics not available")

# Resources and information
@app.get("/api/resources")
async def get_resources() -> JSONResponse:
    """Get YMCA volunteer resources and links"""
    
    resources = {
        "official_links": {
            "volunteer_page": settings.YMCA_VOLUNTEER_PAGE,
            "project_catalog": settings.VOLUNTEER_MATTERS_CATALOG,
            "interest_form": settings.VOLUNTEER_INTEREST_FORM,
            "registration": "https://cincinnatiymca.volunteermatters.org/volunteer/register"
        },
        "branches": {
            "Blue Ash YMCA": {
                "address": "4449 Cooper Rd, Blue Ash, OH 45242",
                "phone": "(513) 745-9622",
                "specialties": ["Fitness", "Youth Programs", "Competitive Swimming"]
            },
            "M.E. Lyons YMCA": {
                "address": "3447 Madison Rd, Cincinnati, OH 45209", 
                "phone": "(513) 871-4900",
                "specialties": ["Group Exercise", "Community Events", "Senior Programs"]
            },
            "Campbell County YMCA": {
                "address": "2.05 Dave Cowens Dr, Newport, KY 41071",
                "phone": "(859) 431-5000",
                "specialties": ["Youth Development", "Childcare", "Family Programs"]
            },
            "Clippard YMCA": {
                "address": "2143 Ferguson Rd, Cincinnati, OH 45238",
                "phone": "(513) 681-0003",
                "specialties": ["Youth Sports", "Leadership Development", "Community Outreach"]
            }
        },
        "volunteer_types": {
            "Youth Development": "Mentoring, after-school programs, summer camps",
            "Fitness & Wellness": "Group exercise, swimming instruction, sports coaching",
            "Special Events": "Fundraisers, community celebrations, holiday programs",
            "Facility Support": "Maintenance, organization, member services",
            "Administrative": "Office support, data entry, communications"
        }
    }
    
    return JSONResponse(content=resources)

<<<<<<< HEAD
# Data Retention Policy Management
@app.post("/api/retention/policies")
async def create_retention_policy(policy_req: RetentionPolicyRequest) -> JSONResponse:
    """Create a new data retention policy"""
    if not retention_manager:
        raise HTTPException(status_code=503, detail="Retention manager not available")
    
    try:
        policy_id = str(uuid.uuid4())
        policy = RetentionPolicy(
            id=policy_id,
            name=policy_req.name,
            description=policy_req.description,
            data_category=DataCategory(policy_req.data_category),
            retention_period_days=policy_req.retention_period_days,
            archive_after_days=policy_req.archive_after_days,
            action=RetentionAction(policy_req.action)
        )
        
        success = await retention_manager.create_retention_policy(policy)
        
        if success:
            return JSONResponse(content={
                "success": True,
                "policy_id": policy_id,
                "message": f"Retention policy '{policy_req.name}' created successfully"
            })
        else:
            raise HTTPException(status_code=400, detail="Failed to create retention policy")
            
    except ValueError as e:
        raise HTTPException(status_code=400, detail=f"Invalid parameter: {e}")
    except Exception as e:
        logger.error(f"❌ Error creating retention policy: {e}")
        raise HTTPException(status_code=500, detail="Failed to create retention policy")

@app.get("/api/retention/policies")
async def get_retention_policies() -> JSONResponse:
    """Get all retention policies"""
    if not retention_manager:
        raise HTTPException(status_code=503, detail="Retention manager not available")
    
    try:
        await retention_manager.load_policies()
        policies = [asdict(policy) for policy in retention_manager.policies.values()]
        
        # Convert datetime objects to ISO strings for JSON serialization
        for policy in policies:
            policy['created_at'] = policy['created_at'].isoformat()
            policy['updated_at'] = policy['updated_at'].isoformat()
            policy['data_category'] = policy['data_category'].value
            policy['action'] = policy['action'].value
        
        return JSONResponse(content={"policies": policies})
        
    except Exception as e:
        logger.error(f"❌ Error getting retention policies: {e}")
        raise HTTPException(status_code=500, detail="Failed to get retention policies")

@app.post("/api/retention/policies/run")
async def run_retention_policies() -> JSONResponse:
    """Run all active retention policies"""
    if not retention_manager:
        raise HTTPException(status_code=503, detail="Retention manager not available")
    
    try:
        results = await retention_manager.run_retention_policies()
        
        return JSONResponse(content={
            "success": True,
            "results": results,
            "message": f"Executed {len(results)} retention policies"
        })
        
    except Exception as e:
        logger.error(f"❌ Error running retention policies: {e}")
        raise HTTPException(status_code=500, detail="Failed to run retention policies")

@app.post("/api/retention/legal-holds")
async def create_legal_hold(hold_req: LegalHoldRequest) -> JSONResponse:
    """Create a new legal hold"""
    if not retention_manager:
        raise HTTPException(status_code=503, detail="Retention manager not available")
    
    try:
        hold_id = str(uuid.uuid4())
        expires_at = None
        if hold_req.expires_at:
            expires_at = datetime.fromisoformat(hold_req.expires_at.replace('Z', '+00:00'))
        
        legal_hold = LegalHold(
            id=hold_id,
            case_name=hold_req.case_name,
            description=hold_req.description,
            data_categories=[DataCategory(cat) for cat in hold_req.data_categories],
            user_ids=hold_req.user_ids,
            keywords=hold_req.keywords,
            expires_at=expires_at
        )
        
        success = await retention_manager.create_legal_hold(legal_hold)
        
        if success:
            return JSONResponse(content={
                "success": True,
                "hold_id": hold_id,
                "message": f"Legal hold '{hold_req.case_name}' created successfully"
            })
        else:
            raise HTTPException(status_code=400, detail="Failed to create legal hold")
            
    except ValueError as e:
        raise HTTPException(status_code=400, detail=f"Invalid parameter: {e}")
    except Exception as e:
        logger.error(f"❌ Error creating legal hold: {e}")
        raise HTTPException(status_code=500, detail="Failed to create legal hold")

@app.get("/api/retention/legal-holds")
async def get_legal_holds() -> JSONResponse:
    """Get all legal holds"""
    if not retention_manager:
        raise HTTPException(status_code=503, detail="Retention manager not available")
    
    try:
        await retention_manager.load_legal_holds()
        holds = [asdict(hold) for hold in retention_manager.legal_holds.values()]
        
        # Convert datetime and enum objects for JSON serialization
        for hold in holds:
            hold['created_at'] = hold['created_at'].isoformat()
            if hold['expires_at']:
                hold['expires_at'] = hold['expires_at'].isoformat()
            if hold['released_at']:
                hold['released_at'] = hold['released_at'].isoformat()
            hold['data_categories'] = [cat.value for cat in hold['data_categories']]
            hold['status'] = hold['status'].value
        
        return JSONResponse(content={"legal_holds": holds})
        
    except Exception as e:
        logger.error(f"❌ Error getting legal holds: {e}")
        raise HTTPException(status_code=500, detail="Failed to get legal holds")

@app.post("/api/retention/legal-holds/{hold_id}/release")
async def release_legal_hold(hold_id: str) -> JSONResponse:
    """Release a legal hold"""
    if not retention_manager:
        raise HTTPException(status_code=503, detail="Retention manager not available")
    
    try:
        success = await retention_manager.release_legal_hold(hold_id, "api_user")
        
        if success:
            return JSONResponse(content={
                "success": True,
                "message": f"Legal hold {hold_id} released successfully"
            })
        else:
            raise HTTPException(status_code=404, detail="Legal hold not found")
            
    except Exception as e:
        logger.error(f"❌ Error releasing legal hold: {e}")
        raise HTTPException(status_code=500, detail="Failed to release legal hold")

@app.get("/api/retention/report")
async def get_retention_report(days: int = 30) -> JSONResponse:
    """Get data retention activity report"""
    if not retention_manager:
        raise HTTPException(status_code=503, detail="Retention manager not available")
    
    try:
        report = await retention_manager.get_retention_report(days)
        return JSONResponse(content=report)
        
    except Exception as e:
        logger.error(f"❌ Error generating retention report: {e}")
        raise HTTPException(status_code=500, detail="Failed to generate retention report")

@app.get("/api/retention/data-categories")
async def get_data_categories() -> JSONResponse:
    """Get available data categories for retention policies"""
    categories = [
        {"value": cat.value, "name": cat.name.replace("_", " ").title()}
        for cat in DataCategory
    ]
    
    actions = [
        {"value": action.value, "name": action.name.title()}
        for action in RetentionAction
    ]
    
    return JSONResponse(content={
        "data_categories": categories,
        "actions": actions
    })

@app.get("/api/retention/scheduler/status")
async def get_scheduler_status() -> JSONResponse:
    """Get retention scheduler status and job information"""
    if not retention_scheduler:
        return JSONResponse(content={"scheduler_available": False})
    
    status = retention_scheduler.get_scheduled_jobs()
    return JSONResponse(content=status)

@app.post("/api/retention/scheduler/run-manual")
async def run_manual_retention(policy_id: Optional[str] = None) -> JSONResponse:
    """Manually trigger retention policy execution"""
    if not retention_scheduler:
        raise HTTPException(status_code=503, detail="Retention scheduler not available")
    
    try:
        result = await retention_scheduler.run_manual_retention(policy_id)
        return JSONResponse(content=result)
        
    except Exception as e:
        logger.error(f"❌ Manual retention execution failed: {e}")
        raise HTTPException(status_code=500, detail="Manual retention execution failed")
=======
# Message Templates
@app.post("/api/templates")
async def create_template(
    template_data: MessageTemplate,
    user_id: Optional[str] = None
) -> JSONResponse:
    """Create a new message template"""
    
    try:
        template = await database.create_message_template(
            template_data.dict(),
            created_by=user_id
        )
        
        if template:
            # Track template creation
            await database.track_event(
                "template_created",
                {"template_name": template_data.name, "category": template_data.category},
                user_id
            )
            
            return JSONResponse(content={"template": template, "success": True})
        else:
            raise HTTPException(status_code=400, detail="Failed to create template")
            
    except Exception as e:
        print(f"❌ Template creation error: {e}")
        raise HTTPException(status_code=500, detail="Template creation failed")

@app.get("/api/templates")
async def get_templates(
    category: Optional[str] = None,
    active_only: bool = True
) -> JSONResponse:
    """Get message templates"""
    
    try:
        templates = await database.get_message_templates(category=category, active_only=active_only)
        
        return JSONResponse(content={
            "templates": templates,
            "count": len(templates),
            "success": True
        })
        
    except Exception as e:
        print(f"❌ Get templates error: {e}")
        raise HTTPException(status_code=500, detail="Failed to get templates")

@app.get("/api/templates/{template_id}")
async def get_template(template_id: str) -> JSONResponse:
    """Get a specific template"""
    
    try:
        template = await database.get_message_template(template_id)
        
        if template:
            return JSONResponse(content={"template": template, "success": True})
        else:
            raise HTTPException(status_code=404, detail="Template not found")
            
    except Exception as e:
        print(f"❌ Get template error: {e}")
        raise HTTPException(status_code=500, detail="Failed to get template")

@app.put("/api/templates/{template_id}")
async def update_template(
    template_id: str,
    updates: MessageTemplateUpdate,
    user_id: Optional[str] = None
) -> JSONResponse:
    """Update a message template"""
    
    try:
        # Only include non-None values in updates
        update_data = {k: v for k, v in updates.dict().items() if v is not None}
        
        if not update_data:
            raise HTTPException(status_code=400, detail="No updates provided")
        
        success = await database.update_message_template(template_id, update_data)
        
        if success:
            # Track template update
            await database.track_event(
                "template_updated",
                {"template_id": template_id, "fields_updated": list(update_data.keys())},
                user_id
            )
            
            return JSONResponse(content={"success": True})
        else:
            raise HTTPException(status_code=404, detail="Template not found or update failed")
            
    except HTTPException:
        raise
    except Exception as e:
        print(f"❌ Template update error: {e}")
        raise HTTPException(status_code=500, detail="Template update failed")

@app.delete("/api/templates/{template_id}")
async def delete_template(
    template_id: str,
    user_id: Optional[str] = None
) -> JSONResponse:
    """Delete a message template (soft delete)"""
    
    try:
        success = await database.delete_message_template(template_id)
        
        if success:
            # Track template deletion
            await database.track_event(
                "template_deleted",
                {"template_id": template_id},
                user_id
            )
            
            return JSONResponse(content={"success": True})
        else:
            raise HTTPException(status_code=404, detail="Template not found or deletion failed")
            
    except HTTPException:
        raise
    except Exception as e:
        print(f"❌ Template deletion error: {e}")
        raise HTTPException(status_code=500, detail="Template deletion failed")

@app.post("/api/templates/render")
async def render_template(
    render_request: RenderTemplateRequest,
    user_id: Optional[str] = None
) -> JSONResponse:
    """Render a template with merge data"""
    
    try:
        rendered = await database.render_template(
            render_request.template_id,
            render_request.merge_data
        )
        
        if rendered:
            # Track template usage if recipient provided
            if render_request.recipient_email:
                await database.track_template_usage(
                    render_request.template_id,
                    user_id or "anonymous",
                    render_request.recipient_email,
                    rendered['subject'],
                    rendered['content'],
                    render_request.merge_data
                )
            
            # Track template render
            await database.track_event(
                "template_rendered",
                {"template_id": render_request.template_id},
                user_id
            )
            
            return JSONResponse(content={"rendered": rendered, "success": True})
        else:
            raise HTTPException(status_code=404, detail="Template not found or render failed")
            
    except HTTPException:
        raise
    except Exception as e:
        print(f"❌ Template render error: {e}")
        raise HTTPException(status_code=500, detail="Template render failed")

@app.get("/api/templates/{template_id}/usage")
async def get_template_usage(
    template_id: str,
    days: int = 30
) -> JSONResponse:
    """Get template usage statistics"""
    
    try:
        stats = await database.get_template_usage_stats(template_id=template_id, days=days)
        
        return JSONResponse(content={
            "usage_stats": stats,
            "success": True
        })
        
    except Exception as e:
        print(f"❌ Template usage stats error: {e}")
        raise HTTPException(status_code=500, detail="Failed to get usage statistics")

@app.get("/api/templates/categories")
async def get_template_categories() -> JSONResponse:
    """Get available template categories"""
    
    categories = [
        {"value": "welcome", "label": "Welcome Messages"},
        {"value": "follow_up", "label": "Follow-up Communications"},
        {"value": "reminder", "label": "Reminders"},
        {"value": "thank_you", "label": "Thank You Notes"},
        {"value": "general", "label": "General Communications"}
    ]
    
    return JSONResponse(content={
        "categories": categories,
        "success": True
    })

@app.get("/api/merge-fields")
async def get_available_merge_fields() -> JSONResponse:
    """Get available merge fields for templates"""
    
    merge_fields = {
        "user": [
            "user.first_name",
            "user.last_name", 
            "user.email",
            "user.phone",
            "user.city",
            "user.state",
            "user.member_branch"
        ],
        "volunteer": [
            "volunteer.total_hours",
            "volunteer.sessions",
            "volunteer.top_branch",
            "volunteer.interests",
            "volunteer.experience_level"
        ],
        "organization": [
            "org.name",
            "org.contact_email",
            "org.phone",
            "org.website"
        ],
        "system": [
            "system.current_date",
            "system.current_year"
        ]
    }
    
    return JSONResponse(content={
        "merge_fields": merge_fields,
        "success": True
    })

# AI-Powered Template Features
@app.post("/api/templates/ai/suggest")
async def suggest_template_ai(
    request: TemplateSuggestionRequest
) -> JSONResponse:
    """Get AI suggestions for appropriate template based on situation"""
    
    try:
        context = {
            "situation": request.situation,
            "volunteer_info": request.volunteer_info
        }
        
        suggestion = await ai_assistant.suggest_template(context)
        
        return JSONResponse(content={
            "suggestion": suggestion,
            "success": True
        })
        
    except Exception as e:
        print(f"❌ AI template suggestion error: {e}")
        raise HTTPException(status_code=500, detail="Failed to get AI suggestion")

@app.post("/api/templates/ai/create")
async def create_template_ai(
    request: TemplateCreationRequest
) -> JSONResponse:
    """Get AI help to create a new template"""
    
    try:
        template_request = {
            "purpose": request.purpose,
            "category": request.category,
            "audience": request.audience,
            "tone": request.tone
        }
        
        draft = await ai_assistant.help_create_template(template_request)
        
        return JSONResponse(content={
            "draft": draft,
            "success": True
        })
        
    except Exception as e:
        print(f"❌ AI template creation error: {e}")
        raise HTTPException(status_code=500, detail="Failed to create template with AI")

@app.post("/api/templates/ai/optimize")
async def optimize_template_ai(
    request: TemplateOptimizeRequest
) -> JSONResponse:
    """Get AI help to optimize existing template content"""
    
    try:
        optimized = await ai_assistant.optimize_template_content(
            request.content,
            request.feedback
        )
        
        return JSONResponse(content={
            "optimized": optimized,
            "success": True
        })
        
    except Exception as e:
        print(f"❌ AI template optimization error: {e}")
        raise HTTPException(status_code=500, detail="Failed to optimize template with AI")
>>>>>>> 1261cd6a

# Main web interface
@app.get("/", response_class=HTMLResponse)
async def main_interface():
    """Minimal home that routes to the Chat UI."""
    return HTMLResponse("""
    <!doctype html>
    <html lang=\"en\">
    <head>
      <meta charset=\"utf-8\" />
      <meta name=\"viewport\" content=\"width=device-width, initial-scale=1\" />
      <title>YMCA Volunteer PathFinder</title>
      <style>
        :root {
          --bg: #ffffff; --fg: #111111; --muted: #6b7280; --border: #e5e7eb; --accent: #111111;
        }
        *{box-sizing:border-box}
        body{margin:0;font-family:ui-sans-serif,system-ui,-apple-system,Segoe UI,Roboto;background:var(--bg);color:var(--fg)}
        .wrap{max-width:1000px;margin:0 auto;padding:32px}
        .hero{padding:40px 0;border-bottom:1px solid var(--border)}
        h1{font-size:32px;margin:0 0 6px 0}
        p.lead{color:var(--muted);font-size:16px;margin:0}
        .cta{display:inline-block;margin-top:16px;padding:12px 18px;border:1px solid var(--fg);border-radius:999px;text-decoration:none;color:var(--bg);background:var(--fg);font-weight:700}
        .grid{display:grid;grid-template-columns:repeat(auto-fit,minmax(260px,1fr));gap:16px;margin-top:24px}
        .card{border:1px solid var(--border);border-radius:12px;padding:16px;background:#fff}
        h2{font-size:20px;margin:0 0 10px 0}
        ul{margin:8px 0 0 18px;padding:0}
        li{margin:6px 0;color:#222}
        a{color:#111;text-underline-offset:3px}
        .section{padding:28px 0;border-top:1px solid var(--border)}
        .muted{color:var(--muted)}
      </style>
    </head>
    <body>
      <div class=\"wrap\">
        <section class=\"hero\">
          <h1>YMCA Volunteer PathFinder</h1>
          <p class=\"lead\">An AI assistant that helps you explore, understand, and navigate YMCA volunteer opportunities.</p>
          <a class=\"cta\" href=\"/chat\">Start Chat</a>
          <a class=\"cta\" href=\"/templates\" style=\"background:#38a169;margin-left:10px\">📧 Message Templates</a>
        </section>

        <section class=\"section\">
          <div class=\"grid\">
            <div class=\"card\">
              <h2>What it can do</h2>
              <ul>
                <li>Answer questions about volunteering (requirements, process, types)</li>
                <li>Guide you step-by-step through VolunteerMatters onboarding</li>
                <li>Recommend roles based on interests, age, and schedule</li>
                <li>Point you to the right resources and next steps</li>
              </ul>
            </div>
            <div class=\"card\">
              <h2>How it works</h2>
              <ul>
                <li><strong>Tell your name</strong> – we analyze your past activity (if any) from YMCA records</li>
                <li><strong>Share preferences</strong> – interests, availability, location</li>
                <li><strong>Get matches</strong> – personalized, with reasons and time commitments</li>
                <li><strong>Onboard</strong> – step-by-step help to register and complete credentials</li>
              </ul>
            </div>
            <div class=\"card\">
              <h2>Resources</h2>
              <ul>
                <li><a href=\"https://www.myy.org/volunteering\" target=\"_blank\">YMCA of Greater Cincinnati – Volunteering</a></li>
                <li><a href=\"https://cincinnatiymca.volunteermatters.org/project-catalog\" target=\"_blank\">VolunteerMatters Project Catalog</a></li>
                <li><a href=\"https://ymcacincinnati.qualtrics.com/jfe/form/SV_0JklTjQEJTQmS2i\" target=\"_blank\">Volunteer Interest Form</a></li>
                <li><a href=\"https://cincinnatiymca.volunteermatters.org/volunteer/register\" target=\"_blank\">VolunteerMatters – Register</a></li>
              </ul>
            </div>
          </div>
        </section>

        <section class=\"section\">
          <div class=\"grid\">
            <div class=\"card\">
              <h2>Optional add‑ons</h2>
              <ul>
                <li>Chat-style experience (this site)</li>
                <li>Sample Q&A for FAQs (credentials, background checks, training)</li>
                <li>Visual guides and links for next steps</li>
              </ul>
            </div>
            <div class=\"card\">
              <h2>Success by end of day</h2>
              <ul>
                <li>A functioning assistant that supports new volunteers</li>
                <li>Friendly, accurate, YMCA-aligned guidance</li>
                <li>Clear docs on how staff/branches can use it</li>
              </ul>
            </div>
            <div class=\"card\">
              <h2>Purpose & Impact</h2>
              <p class=\"muted\">Help individuals explore volunteering with confidence and clarity — making it easier to take the first step and contribute in ways aligned with YMCA needs.</p>
            </div>
          </div>
        </section>

        <section class=\"section\">
          <p class=\"muted\">Need help now? <a href=\"/chat\">Open the assistant</a> and say 
            <em>“My name is First Last”</em> to get personalized recommendations.</p>
        </section>
      </div>
    </body>
    </html>
    """)

# Background task helpers
async def save_conversation_message(conversation_id: str, user_message: str, 
                                  ai_response: str, user_id: str = None):
    """Save conversation messages to database"""
    try:
        await database.save_message(conversation_id, 'user', user_message, user_id)
        await database.save_message(conversation_id, 'assistant', ai_response, user_id)
    except Exception as e:
        print(f"❌ Error saving conversation: {e}")

# Run the application
if __name__ == "__main__":
    uvicorn.run(
        "main:app",
        host="0.0.0.0",
        port=8000,
        reload=settings.DEBUG,
        log_level="info"
    )<|MERGE_RESOLUTION|>--- conflicted
+++ resolved
@@ -23,18 +23,7 @@
 from matching_engine import VolunteerMatchingEngine
 from data_processor import VolunteerDataProcessor
 from database import VolunteerDatabase
-<<<<<<< HEAD
-from data_retention import DataRetentionManager, RetentionPolicy, LegalHold, DataCategory, RetentionAction, LegalHoldStatus
-from retention_scheduler import RetentionScheduler, setup_default_retention_policies
-=======
-from pii_redaction import (
-    pii_engine, 
-    pii_middleware, 
-    get_user_context_from_request, 
-    UserContext, 
-    ViewPermissionLevel
-)
->>>>>>> 1261cd6a
+
 
 # Initialize FastAPI app
 app = FastAPI(
@@ -95,60 +84,6 @@
     feedback_text: str = ""
     feedback_type: str = "general"
 
-<<<<<<< HEAD
-class RetentionPolicyRequest(BaseModel):
-    name: str
-    description: str
-    data_category: str
-    retention_period_days: int
-    archive_after_days: Optional[int] = None
-    action: str = "delete"
-
-class LegalHoldRequest(BaseModel):
-    case_name: str
-    description: str
-    data_categories: List[str]
-    user_ids: Optional[List[str]] = None
-    keywords: Optional[List[str]] = None
-    expires_at: Optional[str] = None
-=======
-class MessageTemplate(BaseModel):
-    name: str
-    description: Optional[str] = ""
-    category: str = "general"  # 'welcome', 'follow_up', 'reminder', 'thank_you', 'general'
-    subject: Optional[str] = ""
-    content: str
-    merge_fields: List[str] = []  # List of available merge fields
-    is_active: bool = True
-
-class MessageTemplateUpdate(BaseModel):
-    name: Optional[str] = None
-    description: Optional[str] = None
-    category: Optional[str] = None
-    subject: Optional[str] = None
-    content: Optional[str] = None
-    merge_fields: Optional[List[str]] = None
-    is_active: Optional[bool] = None
-
-class RenderTemplateRequest(BaseModel):
-    template_id: str
-    merge_data: Dict[str, Any]
-    recipient_email: Optional[str] = None
-
-class TemplateSuggestionRequest(BaseModel):
-    situation: str
-    volunteer_info: Optional[Dict[str, Any]] = {}
-
-class TemplateCreationRequest(BaseModel):
-    purpose: str
-    category: str
-    audience: str = "volunteers"
-    tone: str = "friendly and professional"
-
-class TemplateOptimizeRequest(BaseModel):
-    content: str
-    feedback: str = ""
->>>>>>> 1261cd6a
 
 # Initialize data on startup
 @app.on_event("startup")
@@ -807,541 +742,6 @@
     
     return JSONResponse(content=resources)
 
-<<<<<<< HEAD
-# Data Retention Policy Management
-@app.post("/api/retention/policies")
-async def create_retention_policy(policy_req: RetentionPolicyRequest) -> JSONResponse:
-    """Create a new data retention policy"""
-    if not retention_manager:
-        raise HTTPException(status_code=503, detail="Retention manager not available")
-    
-    try:
-        policy_id = str(uuid.uuid4())
-        policy = RetentionPolicy(
-            id=policy_id,
-            name=policy_req.name,
-            description=policy_req.description,
-            data_category=DataCategory(policy_req.data_category),
-            retention_period_days=policy_req.retention_period_days,
-            archive_after_days=policy_req.archive_after_days,
-            action=RetentionAction(policy_req.action)
-        )
-        
-        success = await retention_manager.create_retention_policy(policy)
-        
-        if success:
-            return JSONResponse(content={
-                "success": True,
-                "policy_id": policy_id,
-                "message": f"Retention policy '{policy_req.name}' created successfully"
-            })
-        else:
-            raise HTTPException(status_code=400, detail="Failed to create retention policy")
-            
-    except ValueError as e:
-        raise HTTPException(status_code=400, detail=f"Invalid parameter: {e}")
-    except Exception as e:
-        logger.error(f"❌ Error creating retention policy: {e}")
-        raise HTTPException(status_code=500, detail="Failed to create retention policy")
-
-@app.get("/api/retention/policies")
-async def get_retention_policies() -> JSONResponse:
-    """Get all retention policies"""
-    if not retention_manager:
-        raise HTTPException(status_code=503, detail="Retention manager not available")
-    
-    try:
-        await retention_manager.load_policies()
-        policies = [asdict(policy) for policy in retention_manager.policies.values()]
-        
-        # Convert datetime objects to ISO strings for JSON serialization
-        for policy in policies:
-            policy['created_at'] = policy['created_at'].isoformat()
-            policy['updated_at'] = policy['updated_at'].isoformat()
-            policy['data_category'] = policy['data_category'].value
-            policy['action'] = policy['action'].value
-        
-        return JSONResponse(content={"policies": policies})
-        
-    except Exception as e:
-        logger.error(f"❌ Error getting retention policies: {e}")
-        raise HTTPException(status_code=500, detail="Failed to get retention policies")
-
-@app.post("/api/retention/policies/run")
-async def run_retention_policies() -> JSONResponse:
-    """Run all active retention policies"""
-    if not retention_manager:
-        raise HTTPException(status_code=503, detail="Retention manager not available")
-    
-    try:
-        results = await retention_manager.run_retention_policies()
-        
-        return JSONResponse(content={
-            "success": True,
-            "results": results,
-            "message": f"Executed {len(results)} retention policies"
-        })
-        
-    except Exception as e:
-        logger.error(f"❌ Error running retention policies: {e}")
-        raise HTTPException(status_code=500, detail="Failed to run retention policies")
-
-@app.post("/api/retention/legal-holds")
-async def create_legal_hold(hold_req: LegalHoldRequest) -> JSONResponse:
-    """Create a new legal hold"""
-    if not retention_manager:
-        raise HTTPException(status_code=503, detail="Retention manager not available")
-    
-    try:
-        hold_id = str(uuid.uuid4())
-        expires_at = None
-        if hold_req.expires_at:
-            expires_at = datetime.fromisoformat(hold_req.expires_at.replace('Z', '+00:00'))
-        
-        legal_hold = LegalHold(
-            id=hold_id,
-            case_name=hold_req.case_name,
-            description=hold_req.description,
-            data_categories=[DataCategory(cat) for cat in hold_req.data_categories],
-            user_ids=hold_req.user_ids,
-            keywords=hold_req.keywords,
-            expires_at=expires_at
-        )
-        
-        success = await retention_manager.create_legal_hold(legal_hold)
-        
-        if success:
-            return JSONResponse(content={
-                "success": True,
-                "hold_id": hold_id,
-                "message": f"Legal hold '{hold_req.case_name}' created successfully"
-            })
-        else:
-            raise HTTPException(status_code=400, detail="Failed to create legal hold")
-            
-    except ValueError as e:
-        raise HTTPException(status_code=400, detail=f"Invalid parameter: {e}")
-    except Exception as e:
-        logger.error(f"❌ Error creating legal hold: {e}")
-        raise HTTPException(status_code=500, detail="Failed to create legal hold")
-
-@app.get("/api/retention/legal-holds")
-async def get_legal_holds() -> JSONResponse:
-    """Get all legal holds"""
-    if not retention_manager:
-        raise HTTPException(status_code=503, detail="Retention manager not available")
-    
-    try:
-        await retention_manager.load_legal_holds()
-        holds = [asdict(hold) for hold in retention_manager.legal_holds.values()]
-        
-        # Convert datetime and enum objects for JSON serialization
-        for hold in holds:
-            hold['created_at'] = hold['created_at'].isoformat()
-            if hold['expires_at']:
-                hold['expires_at'] = hold['expires_at'].isoformat()
-            if hold['released_at']:
-                hold['released_at'] = hold['released_at'].isoformat()
-            hold['data_categories'] = [cat.value for cat in hold['data_categories']]
-            hold['status'] = hold['status'].value
-        
-        return JSONResponse(content={"legal_holds": holds})
-        
-    except Exception as e:
-        logger.error(f"❌ Error getting legal holds: {e}")
-        raise HTTPException(status_code=500, detail="Failed to get legal holds")
-
-@app.post("/api/retention/legal-holds/{hold_id}/release")
-async def release_legal_hold(hold_id: str) -> JSONResponse:
-    """Release a legal hold"""
-    if not retention_manager:
-        raise HTTPException(status_code=503, detail="Retention manager not available")
-    
-    try:
-        success = await retention_manager.release_legal_hold(hold_id, "api_user")
-        
-        if success:
-            return JSONResponse(content={
-                "success": True,
-                "message": f"Legal hold {hold_id} released successfully"
-            })
-        else:
-            raise HTTPException(status_code=404, detail="Legal hold not found")
-            
-    except Exception as e:
-        logger.error(f"❌ Error releasing legal hold: {e}")
-        raise HTTPException(status_code=500, detail="Failed to release legal hold")
-
-@app.get("/api/retention/report")
-async def get_retention_report(days: int = 30) -> JSONResponse:
-    """Get data retention activity report"""
-    if not retention_manager:
-        raise HTTPException(status_code=503, detail="Retention manager not available")
-    
-    try:
-        report = await retention_manager.get_retention_report(days)
-        return JSONResponse(content=report)
-        
-    except Exception as e:
-        logger.error(f"❌ Error generating retention report: {e}")
-        raise HTTPException(status_code=500, detail="Failed to generate retention report")
-
-@app.get("/api/retention/data-categories")
-async def get_data_categories() -> JSONResponse:
-    """Get available data categories for retention policies"""
-    categories = [
-        {"value": cat.value, "name": cat.name.replace("_", " ").title()}
-        for cat in DataCategory
-    ]
-    
-    actions = [
-        {"value": action.value, "name": action.name.title()}
-        for action in RetentionAction
-    ]
-    
-    return JSONResponse(content={
-        "data_categories": categories,
-        "actions": actions
-    })
-
-@app.get("/api/retention/scheduler/status")
-async def get_scheduler_status() -> JSONResponse:
-    """Get retention scheduler status and job information"""
-    if not retention_scheduler:
-        return JSONResponse(content={"scheduler_available": False})
-    
-    status = retention_scheduler.get_scheduled_jobs()
-    return JSONResponse(content=status)
-
-@app.post("/api/retention/scheduler/run-manual")
-async def run_manual_retention(policy_id: Optional[str] = None) -> JSONResponse:
-    """Manually trigger retention policy execution"""
-    if not retention_scheduler:
-        raise HTTPException(status_code=503, detail="Retention scheduler not available")
-    
-    try:
-        result = await retention_scheduler.run_manual_retention(policy_id)
-        return JSONResponse(content=result)
-        
-    except Exception as e:
-        logger.error(f"❌ Manual retention execution failed: {e}")
-        raise HTTPException(status_code=500, detail="Manual retention execution failed")
-=======
-# Message Templates
-@app.post("/api/templates")
-async def create_template(
-    template_data: MessageTemplate,
-    user_id: Optional[str] = None
-) -> JSONResponse:
-    """Create a new message template"""
-    
-    try:
-        template = await database.create_message_template(
-            template_data.dict(),
-            created_by=user_id
-        )
-        
-        if template:
-            # Track template creation
-            await database.track_event(
-                "template_created",
-                {"template_name": template_data.name, "category": template_data.category},
-                user_id
-            )
-            
-            return JSONResponse(content={"template": template, "success": True})
-        else:
-            raise HTTPException(status_code=400, detail="Failed to create template")
-            
-    except Exception as e:
-        print(f"❌ Template creation error: {e}")
-        raise HTTPException(status_code=500, detail="Template creation failed")
-
-@app.get("/api/templates")
-async def get_templates(
-    category: Optional[str] = None,
-    active_only: bool = True
-) -> JSONResponse:
-    """Get message templates"""
-    
-    try:
-        templates = await database.get_message_templates(category=category, active_only=active_only)
-        
-        return JSONResponse(content={
-            "templates": templates,
-            "count": len(templates),
-            "success": True
-        })
-        
-    except Exception as e:
-        print(f"❌ Get templates error: {e}")
-        raise HTTPException(status_code=500, detail="Failed to get templates")
-
-@app.get("/api/templates/{template_id}")
-async def get_template(template_id: str) -> JSONResponse:
-    """Get a specific template"""
-    
-    try:
-        template = await database.get_message_template(template_id)
-        
-        if template:
-            return JSONResponse(content={"template": template, "success": True})
-        else:
-            raise HTTPException(status_code=404, detail="Template not found")
-            
-    except Exception as e:
-        print(f"❌ Get template error: {e}")
-        raise HTTPException(status_code=500, detail="Failed to get template")
-
-@app.put("/api/templates/{template_id}")
-async def update_template(
-    template_id: str,
-    updates: MessageTemplateUpdate,
-    user_id: Optional[str] = None
-) -> JSONResponse:
-    """Update a message template"""
-    
-    try:
-        # Only include non-None values in updates
-        update_data = {k: v for k, v in updates.dict().items() if v is not None}
-        
-        if not update_data:
-            raise HTTPException(status_code=400, detail="No updates provided")
-        
-        success = await database.update_message_template(template_id, update_data)
-        
-        if success:
-            # Track template update
-            await database.track_event(
-                "template_updated",
-                {"template_id": template_id, "fields_updated": list(update_data.keys())},
-                user_id
-            )
-            
-            return JSONResponse(content={"success": True})
-        else:
-            raise HTTPException(status_code=404, detail="Template not found or update failed")
-            
-    except HTTPException:
-        raise
-    except Exception as e:
-        print(f"❌ Template update error: {e}")
-        raise HTTPException(status_code=500, detail="Template update failed")
-
-@app.delete("/api/templates/{template_id}")
-async def delete_template(
-    template_id: str,
-    user_id: Optional[str] = None
-) -> JSONResponse:
-    """Delete a message template (soft delete)"""
-    
-    try:
-        success = await database.delete_message_template(template_id)
-        
-        if success:
-            # Track template deletion
-            await database.track_event(
-                "template_deleted",
-                {"template_id": template_id},
-                user_id
-            )
-            
-            return JSONResponse(content={"success": True})
-        else:
-            raise HTTPException(status_code=404, detail="Template not found or deletion failed")
-            
-    except HTTPException:
-        raise
-    except Exception as e:
-        print(f"❌ Template deletion error: {e}")
-        raise HTTPException(status_code=500, detail="Template deletion failed")
-
-@app.post("/api/templates/render")
-async def render_template(
-    render_request: RenderTemplateRequest,
-    user_id: Optional[str] = None
-) -> JSONResponse:
-    """Render a template with merge data"""
-    
-    try:
-        rendered = await database.render_template(
-            render_request.template_id,
-            render_request.merge_data
-        )
-        
-        if rendered:
-            # Track template usage if recipient provided
-            if render_request.recipient_email:
-                await database.track_template_usage(
-                    render_request.template_id,
-                    user_id or "anonymous",
-                    render_request.recipient_email,
-                    rendered['subject'],
-                    rendered['content'],
-                    render_request.merge_data
-                )
-            
-            # Track template render
-            await database.track_event(
-                "template_rendered",
-                {"template_id": render_request.template_id},
-                user_id
-            )
-            
-            return JSONResponse(content={"rendered": rendered, "success": True})
-        else:
-            raise HTTPException(status_code=404, detail="Template not found or render failed")
-            
-    except HTTPException:
-        raise
-    except Exception as e:
-        print(f"❌ Template render error: {e}")
-        raise HTTPException(status_code=500, detail="Template render failed")
-
-@app.get("/api/templates/{template_id}/usage")
-async def get_template_usage(
-    template_id: str,
-    days: int = 30
-) -> JSONResponse:
-    """Get template usage statistics"""
-    
-    try:
-        stats = await database.get_template_usage_stats(template_id=template_id, days=days)
-        
-        return JSONResponse(content={
-            "usage_stats": stats,
-            "success": True
-        })
-        
-    except Exception as e:
-        print(f"❌ Template usage stats error: {e}")
-        raise HTTPException(status_code=500, detail="Failed to get usage statistics")
-
-@app.get("/api/templates/categories")
-async def get_template_categories() -> JSONResponse:
-    """Get available template categories"""
-    
-    categories = [
-        {"value": "welcome", "label": "Welcome Messages"},
-        {"value": "follow_up", "label": "Follow-up Communications"},
-        {"value": "reminder", "label": "Reminders"},
-        {"value": "thank_you", "label": "Thank You Notes"},
-        {"value": "general", "label": "General Communications"}
-    ]
-    
-    return JSONResponse(content={
-        "categories": categories,
-        "success": True
-    })
-
-@app.get("/api/merge-fields")
-async def get_available_merge_fields() -> JSONResponse:
-    """Get available merge fields for templates"""
-    
-    merge_fields = {
-        "user": [
-            "user.first_name",
-            "user.last_name", 
-            "user.email",
-            "user.phone",
-            "user.city",
-            "user.state",
-            "user.member_branch"
-        ],
-        "volunteer": [
-            "volunteer.total_hours",
-            "volunteer.sessions",
-            "volunteer.top_branch",
-            "volunteer.interests",
-            "volunteer.experience_level"
-        ],
-        "organization": [
-            "org.name",
-            "org.contact_email",
-            "org.phone",
-            "org.website"
-        ],
-        "system": [
-            "system.current_date",
-            "system.current_year"
-        ]
-    }
-    
-    return JSONResponse(content={
-        "merge_fields": merge_fields,
-        "success": True
-    })
-
-# AI-Powered Template Features
-@app.post("/api/templates/ai/suggest")
-async def suggest_template_ai(
-    request: TemplateSuggestionRequest
-) -> JSONResponse:
-    """Get AI suggestions for appropriate template based on situation"""
-    
-    try:
-        context = {
-            "situation": request.situation,
-            "volunteer_info": request.volunteer_info
-        }
-        
-        suggestion = await ai_assistant.suggest_template(context)
-        
-        return JSONResponse(content={
-            "suggestion": suggestion,
-            "success": True
-        })
-        
-    except Exception as e:
-        print(f"❌ AI template suggestion error: {e}")
-        raise HTTPException(status_code=500, detail="Failed to get AI suggestion")
-
-@app.post("/api/templates/ai/create")
-async def create_template_ai(
-    request: TemplateCreationRequest
-) -> JSONResponse:
-    """Get AI help to create a new template"""
-    
-    try:
-        template_request = {
-            "purpose": request.purpose,
-            "category": request.category,
-            "audience": request.audience,
-            "tone": request.tone
-        }
-        
-        draft = await ai_assistant.help_create_template(template_request)
-        
-        return JSONResponse(content={
-            "draft": draft,
-            "success": True
-        })
-        
-    except Exception as e:
-        print(f"❌ AI template creation error: {e}")
-        raise HTTPException(status_code=500, detail="Failed to create template with AI")
-
-@app.post("/api/templates/ai/optimize")
-async def optimize_template_ai(
-    request: TemplateOptimizeRequest
-) -> JSONResponse:
-    """Get AI help to optimize existing template content"""
-    
-    try:
-        optimized = await ai_assistant.optimize_template_content(
-            request.content,
-            request.feedback
-        )
-        
-        return JSONResponse(content={
-            "optimized": optimized,
-            "success": True
-        })
-        
-    except Exception as e:
-        print(f"❌ AI template optimization error: {e}")
-        raise HTTPException(status_code=500, detail="Failed to optimize template with AI")
->>>>>>> 1261cd6a
 
 # Main web interface
 @app.get("/", response_class=HTMLResponse)
