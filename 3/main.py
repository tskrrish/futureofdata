--- conflicted
+++ resolved
@@ -21,12 +21,7 @@
 from matching_engine import VolunteerMatchingEngine
 from data_processor import VolunteerDataProcessor
 from database import VolunteerDatabase
-<<<<<<< HEAD
-from audit_logger import AuditLogger, AuditAction, AuditResource
-=======
-from auth import SSOAuth, get_current_user_optional, get_current_user_required
-
->>>>>>> 8e4b13c9
+
 
 # Initialize FastAPI app
 app = FastAPI(
@@ -48,12 +43,7 @@
 # Global instances
 ai_assistant = VolunteerAIAssistant()
 database = VolunteerDatabase()
-<<<<<<< HEAD
-audit_logger = AuditLogger(database)
-database.set_audit_logger(audit_logger)
-=======
-
->>>>>>> 8e4b13c9
+
 volunteer_data = None
 matching_engine = None
 
@@ -92,25 +82,7 @@
     feedback_text: str = ""
     feedback_type: str = "general"
 
-<<<<<<< HEAD
-class AuditLogFilter(BaseModel):
-    user_id: Optional[str] = None
-    resource: Optional[str] = None
-    resource_id: Optional[str] = None
-    action: Optional[str] = None
-    start_date: Optional[str] = None
-    end_date: Optional[str] = None
-    limit: Optional[int] = 100
-    offset: Optional[int] = 0
-
-class AuditExportRequest(BaseModel):
-    format_type: str = "csv"  # csv, json, excel
-    user_id: Optional[str] = None
-    resource: Optional[str] = None
-    start_date: Optional[str] = None
-    end_date: Optional[str] = None
-=======
->>>>>>> 8e4b13c9
+
 
 # Initialize data on startup
 @app.on_event("startup")
@@ -870,185 +842,7 @@
     
     return JSONResponse(content=resources)
 
-<<<<<<< HEAD
-# Audit Log Endpoints
-@app.get("/api/audit/logs")
-async def get_audit_logs(
-    user_id: Optional[str] = None,
-    resource: Optional[str] = None,
-    resource_id: Optional[str] = None,
-    action: Optional[str] = None,
-    start_date: Optional[str] = None,
-    end_date: Optional[str] = None,
-    limit: int = 100,
-    offset: int = 0
-) -> JSONResponse:
-    """Get audit logs with filtering options"""
-    
-    try:
-        # Parse dates
-        start_datetime = None
-        end_datetime = None
-        if start_date:
-            start_datetime = datetime.fromisoformat(start_date.replace('Z', '+00:00'))
-        if end_date:
-            end_datetime = datetime.fromisoformat(end_date.replace('Z', '+00:00'))
-        
-        # Parse enums
-        resource_enum = None
-        action_enum = None
-        if resource:
-            try:
-                resource_enum = AuditResource(resource.lower())
-            except ValueError:
-                raise HTTPException(status_code=400, detail=f"Invalid resource: {resource}")
-        if action:
-            try:
-                action_enum = AuditAction(action.lower())
-            except ValueError:
-                raise HTTPException(status_code=400, detail=f"Invalid action: {action}")
-        
-        logs = await audit_logger.get_audit_logs(
-            user_id=user_id,
-            resource=resource_enum,
-            resource_id=resource_id,
-            action=action_enum,
-            start_date=start_datetime,
-            end_date=end_datetime,
-            limit=limit,
-            offset=offset
-        )
-        
-        return JSONResponse(content={
-            "logs": logs,
-            "total_returned": len(logs),
-            "filters": {
-                "user_id": user_id,
-                "resource": resource,
-                "resource_id": resource_id,
-                "action": action,
-                "start_date": start_date,
-                "end_date": end_date,
-                "limit": limit,
-                "offset": offset
-            }
-        })
-        
-    except Exception as e:
-        print(f"❌ Error getting audit logs: {e}")
-        raise HTTPException(status_code=500, detail="Failed to retrieve audit logs")
-
-@app.get("/api/audit/resource/{resource}/{resource_id}")
-async def get_resource_history(resource: str, resource_id: str) -> JSONResponse:
-    """Get complete history of changes for a specific resource"""
-    
-    try:
-        # Parse resource enum
-        try:
-            resource_enum = AuditResource(resource.lower())
-        except ValueError:
-            raise HTTPException(status_code=400, detail=f"Invalid resource: {resource}")
-        
-        history = await audit_logger.get_resource_history(resource_enum, resource_id)
-        
-        return JSONResponse(content={
-            "resource": resource,
-            "resource_id": resource_id,
-            "history": history,
-            "total_changes": len(history)
-        })
-        
-    except Exception as e:
-        print(f"❌ Error getting resource history: {e}")
-        raise HTTPException(status_code=500, detail="Failed to retrieve resource history")
-
-@app.get("/api/audit/user/{user_id}/activity")
-async def get_user_activity(user_id: str, days: int = 30) -> JSONResponse:
-    """Get all audit activity for a specific user"""
-    
-    try:
-        activity = await audit_logger.get_user_activity(user_id, days)
-        
-        return JSONResponse(content={
-            "user_id": user_id,
-            "period_days": days,
-            "activity": activity,
-            "total_activities": len(activity)
-        })
-        
-    except Exception as e:
-        print(f"❌ Error getting user activity: {e}")
-        raise HTTPException(status_code=500, detail="Failed to retrieve user activity")
-
-@app.get("/api/audit/statistics")
-async def get_audit_statistics(days: int = 30) -> JSONResponse:
-    """Get audit log statistics and insights"""
-    
-    try:
-        stats = await audit_logger.get_audit_statistics(days)
-        return JSONResponse(content=stats)
-        
-    except Exception as e:
-        print(f"❌ Error getting audit statistics: {e}")
-        raise HTTPException(status_code=500, detail="Failed to retrieve audit statistics")
-
-@app.post("/api/audit/export")
-async def export_audit_logs(export_request: AuditExportRequest) -> Any:
-    """Export audit logs to various formats"""
-    
-    try:
-        # Parse dates
-        start_datetime = None
-        end_datetime = None
-        if export_request.start_date:
-            start_datetime = datetime.fromisoformat(export_request.start_date.replace('Z', '+00:00'))
-        if export_request.end_date:
-            end_datetime = datetime.fromisoformat(export_request.end_date.replace('Z', '+00:00'))
-        
-        # Parse resource enum
-        resource_enum = None
-        if export_request.resource:
-            try:
-                resource_enum = AuditResource(export_request.resource.lower())
-            except ValueError:
-                raise HTTPException(status_code=400, detail=f"Invalid resource: {export_request.resource}")
-        
-        export_data = await audit_logger.export_audit_logs(
-            format_type=export_request.format_type,
-            user_id=export_request.user_id,
-            resource=resource_enum,
-            start_date=start_datetime,
-            end_date=end_datetime
-        )
-        
-        if export_request.format_type.lower() == "json":
-            return JSONResponse(
-                content={"data": export_data},
-                headers={"Content-Disposition": f"attachment; filename=audit_logs_{datetime.now().strftime('%Y%m%d_%H%M%S')}.json"}
-            )
-        elif export_request.format_type.lower() == "csv":
-            from fastapi.responses import Response
-            return Response(
-                content=export_data,
-                media_type="text/csv",
-                headers={"Content-Disposition": f"attachment; filename=audit_logs_{datetime.now().strftime('%Y%m%d_%H%M%S')}.csv"}
-            )
-        elif export_request.format_type.lower() == "excel":
-            from fastapi.responses import Response
-            return Response(
-                content=export_data,
-                media_type="application/vnd.openxmlformats-officedocument.spreadsheetml.sheet",
-                headers={"Content-Disposition": f"attachment; filename=audit_logs_{datetime.now().strftime('%Y%m%d_%H%M%S')}.xlsx"}
-            )
-        else:
-            raise HTTPException(status_code=400, detail=f"Unsupported export format: {export_request.format_type}")
-        
-    except Exception as e:
-        print(f"❌ Error exporting audit logs: {e}")
-        raise HTTPException(status_code=500, detail="Failed to export audit logs")
-=======
-
->>>>>>> 8e4b13c9
+
 
 # Main web interface
 @app.get("/", response_class=HTMLResponse)
