--- conflicted
+++ resolved
@@ -24,20 +24,7 @@
 from matching_engine import VolunteerMatchingEngine
 from data_processor import VolunteerDataProcessor
 from database import VolunteerDatabase
-<<<<<<< HEAD
-from sms_service import SMSService
-=======
-from email_sms_drafting import (
-    EmailSMSDraftingEngine, MessageType, MessageTone, OutreachPurpose, 
-    PersonalizationContext, MessageContext, DraftedMessage
-)
-from contextual_tone_analyzer import (
-    ContextualToneAnalyzer, ToneAnalysis, EngagementPattern, 
-    CommunicationStyle, ResponsivenessLevel
-)
-from message_templates import MessageTemplateEngine
-
->>>>>>> 6e26fecc
+
 
 # Initialize FastAPI app
 app = FastAPI(
@@ -58,14 +45,6 @@
 
 # Global instances
 ai_assistant = VolunteerAIAssistant()
-database = VolunteerDatabase()
-<<<<<<< HEAD
-sms_service = SMSService()
-=======
-
->>>>>>> 6e26fecc
-volunteer_data = None
-matching_engine = None
 
 
 # Pydantic models
@@ -101,29 +80,6 @@
     rating: Optional[int] = None
     feedback_text: str = ""
     feedback_type: str = "general"
-
-<<<<<<< HEAD
-class SMSRequest(BaseModel):
-    phone: str
-    message: str
-    user_id: Optional[str] = None
-    sms_type: str = "reminder"
-
-class SMSReminderRequest(BaseModel):
-    user_id: str
-    phone: str
-    opportunity: Dict[str, Any]
-    send_at: Optional[str] = None  # ISO datetime string
-
-class SMSWebhookData(BaseModel):
-    MessageSid: Optional[str] = None
-    From: Optional[str] = None
-    To: Optional[str] = None
-    Body: Optional[str] = None
-    AccountSid: Optional[str] = None
-=======
-
->>>>>>> 6e26fecc
 
 # Initialize data on startup
 @app.on_event("startup")
@@ -1135,273 +1091,7 @@
             "Youth Development": "Mentoring, after-school programs, summer camps",
             "Fitness & Wellness": "Group exercise, swimming instruction, sports coaching",
             "Special Events": "Fundraisers, community celebrations, holiday programs",
-            "Facility Support": "Maintenance, organization, member services",
-            "Administrative": "Office support, data entry, communications"
-        }
-    }
-    
-    return JSONResponse(content=resources)
-
-<<<<<<< HEAD
-# SMS Endpoints
-@app.post("/api/sms/send")
-async def send_sms(sms_request: SMSRequest) -> JSONResponse:
-    """Send SMS message"""
-    
-    try:
-        from sms_service import SMSType
-        
-        # Convert string to enum
-        sms_type = SMSType.REMINDER
-        if sms_request.sms_type == "confirmation":
-            sms_type = SMSType.CONFIRMATION
-        elif sms_request.sms_type == "welcome":
-            sms_type = SMSType.WELCOME
-        elif sms_request.sms_type == "follow_up":
-            sms_type = SMSType.FOLLOW_UP
-        
-        result = await sms_service.send_sms(
-            to_phone=sms_request.phone,
-            message=sms_request.message,
-            sms_type=sms_type,
-            user_id=sms_request.user_id
-        )
-        
-        return JSONResponse(content=result)
-        
-    except Exception as e:
-        print(f"❌ SMS send error: {e}")
-        raise HTTPException(status_code=500, detail="Failed to send SMS")
-
-@app.post("/api/sms/reminder")
-async def send_reminder(reminder_request: SMSReminderRequest) -> JSONResponse:
-    """Send volunteer reminder SMS"""
-    
-    try:
-        result = await sms_service.send_volunteer_reminder(
-            user_id=reminder_request.user_id,
-            phone=reminder_request.phone,
-            volunteer_opportunity=reminder_request.opportunity
-        )
-        
-        if result["success"]:
-            # Track reminder sent
-            await database.track_event(
-                "reminder_sent",
-                {
-                    "phone": reminder_request.phone,
-                    "opportunity": reminder_request.opportunity
-                },
-                reminder_request.user_id
-            )
-        
-        return JSONResponse(content=result)
-        
-    except Exception as e:
-        print(f"❌ Reminder error: {e}")
-        raise HTTPException(status_code=500, detail="Failed to send reminder")
-
-@app.post("/api/sms/confirmation")
-async def send_confirmation(user_id: str, phone: str, event_details: Dict[str, Any]) -> JSONResponse:
-    """Send confirmation request SMS"""
-    
-    try:
-        result = await sms_service.send_confirmation_request(
-            user_id=user_id,
-            phone=phone,
-            event_details=event_details
-        )
-        
-        return JSONResponse(content=result)
-        
-    except Exception as e:
-        print(f"❌ Confirmation error: {e}")
-        raise HTTPException(status_code=500, detail="Failed to send confirmation")
-
-@app.post("/api/sms/welcome")
-async def send_welcome(user_id: str, phone: str, user_name: str = None) -> JSONResponse:
-    """Send welcome SMS to new volunteer"""
-    
-    try:
-        result = await sms_service.send_welcome_message(
-            user_id=user_id,
-            phone=phone,
-            user_name=user_name
-        )
-        
-        return JSONResponse(content=result)
-        
-    except Exception as e:
-        print(f"❌ Welcome SMS error: {e}")
-        raise HTTPException(status_code=500, detail="Failed to send welcome SMS")
-
-@app.post("/webhooks/sms")
-async def sms_webhook(request: SMSWebhookData) -> JSONResponse:
-    """Webhook endpoint for incoming Twilio SMS messages"""
-    
-    try:
-        # Process the incoming SMS
-        result = await sms_service.process_incoming_sms(
-            from_phone=request.From,
-            message_body=request.Body,
-            twilio_sid=request.MessageSid
-        )
-        
-        # Log webhook processing
-        await database.track_event(
-            "sms_webhook_processed",
-            {
-                "from": request.From,
-                "message_sid": request.MessageSid,
-                "success": result["success"],
-                "action_taken": result.get("action_taken")
-            }
-        )
-        
-        return JSONResponse(content={"status": "processed", "result": result})
-        
-    except Exception as e:
-        print(f"❌ SMS webhook error: {e}")
-        
-        # Log webhook error
-        await database.track_event(
-            "sms_webhook_error",
-            {
-                "from": request.From,
-                "message_sid": request.MessageSid,
-                "error": str(e)
-            }
-        )
-        
-        return JSONResponse(content={"status": "error", "message": str(e)}, status_code=500)
-
-@app.get("/webhooks/sms")
-async def sms_webhook_get():
-    """GET endpoint for SMS webhook verification"""
-    return JSONResponse(content={"status": "SMS webhook endpoint active"})
-
-# SMS Analytics and History
-@app.get("/api/sms/analytics")
-async def get_sms_analytics(days: int = 30) -> JSONResponse:
-    """Get SMS usage analytics"""
-    
-    try:
-        analytics = await database.get_sms_analytics(days)
-        
-        return JSONResponse(content=analytics)
-        
-    except Exception as e:
-        print(f"❌ SMS analytics error: {e}")
-        raise HTTPException(status_code=500, detail="Failed to get SMS analytics")
-
-@app.get("/api/sms/history/{user_id}")
-async def get_sms_history(user_id: str, limit: int = 50) -> JSONResponse:
-    """Get SMS history for a user"""
-    
-    try:
-        history = await database.get_sms_history(user_id=user_id, limit=limit)
-        
-        return JSONResponse(content={"history": history, "count": len(history)})
-        
-    except Exception as e:
-        print(f"❌ SMS history error: {e}")
-        raise HTTPException(status_code=500, detail="Failed to get SMS history")
-
-@app.get("/api/sms/preferences/{user_id}")
-async def get_sms_preferences(user_id: str) -> JSONResponse:
-    """Get SMS preferences for a user"""
-    
-    try:
-        preferences = await database.get_sms_preferences(user_id=user_id)
-        
-        if preferences:
-            return JSONResponse(content=preferences)
-        else:
-            return JSONResponse(content={"is_subscribed": True, "preferences": {}})
-        
-    except Exception as e:
-        print(f"❌ SMS preferences error: {e}")
-        raise HTTPException(status_code=500, detail="Failed to get SMS preferences")
-
-@app.post("/api/sms/preferences/{user_id}")
-async def update_sms_preferences(user_id: str, is_subscribed: bool = True, preferences: Dict[str, Any] = None) -> JSONResponse:
-    """Update SMS preferences for a user"""
-    
-    try:
-        # Get user to get phone number
-        user = await database.get_user(user_id=user_id)
-        if not user or not user.get('phone'):
-            raise HTTPException(status_code=404, detail="User not found or no phone number")
-        
-        success = await database.save_sms_preferences(
-            user_id=user_id,
-            phone_number=user['phone'],
-            is_subscribed=is_subscribed,
-            preferences=preferences or {}
-        )
-        
-        if success:
-            # Track preference update
-            await database.track_event(
-                "sms_preferences_updated",
-                {
-                    "is_subscribed": is_subscribed,
-                    "preferences": preferences
-                },
-                user_id
-            )
-            
-            return JSONResponse(content={"success": True, "is_subscribed": is_subscribed})
-        else:
-            raise HTTPException(status_code=400, detail="Failed to update preferences")
-        
-    except Exception as e:
-        print(f"❌ SMS preferences update error: {e}")
-        raise HTTPException(status_code=500, detail="Failed to update SMS preferences")
-
-# Enhanced user creation with SMS welcome
-@app.post("/api/users/with-sms")
-async def create_user_with_sms(user_data: UserProfile) -> JSONResponse:
-    """Create a new user profile and send welcome SMS if phone provided"""
-    
-    try:
-        user = await database.create_user(user_data.dict(exclude_unset=True))
-        
-        if user:
-            user_id = user['id']
-            
-            # Send welcome SMS if phone number provided
-            if user_data.phone:
-                welcome_name = f"{user_data.first_name or ''} {user_data.last_name or ''}".strip()
-                sms_result = await sms_service.send_welcome_message(
-                    user_id=user_id,
-                    phone=user_data.phone,
-                    user_name=welcome_name or None
-                )
-                
-                user['sms_welcome_sent'] = sms_result.get('success', False)
-            
-            # Track user creation
-            await database.track_event(
-                "user_created_with_sms",
-                {
-                    "source": "api",
-                    "sms_enabled": user_data.phone is not None,
-                    "sms_sent": user.get('sms_welcome_sent', False)
-                },
-                user_id
-            )
-            
-            return JSONResponse(content={"user": user, "success": True})
-        else:
-            raise HTTPException(status_code=400, detail="Failed to create user")
-            
-    except Exception as e:
-        print(f"❌ User creation with SMS error: {e}")
-        raise HTTPException(status_code=500, detail="User creation failed")
-=======
-
->>>>>>> 6e26fecc
+            "Facility Suppor
 
 # Main web interface
 @app.get("/", response_class=HTMLResponse)
