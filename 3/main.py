"""
Main FastAPI application for Volunteer PathFinder AI Assistant
Brings together AI, matching engine, and database
"""
from fastapi import FastAPI, HTTPException, BackgroundTasks, Depends, Request
from fastapi.middleware.cors import CORSMiddleware
from fastapi.staticfiles import StaticFiles
from fastapi.responses import HTMLResponse, JSONResponse, FileResponse
from pydantic import BaseModel
from typing import Dict, List, Optional, Any
import uvicorn
import asyncio
from datetime import datetime
import os
import pandas as pd
import uuid
import logging
from dataclasses import asdict

# Import our modules
from config import settings
from ai_assistant import VolunteerAIAssistant
from matching_engine import VolunteerMatchingEngine
from data_processor import VolunteerDataProcessor
from database import VolunteerDatabase
<<<<<<< HEAD
from task_manager import TaskManager, TaskScheduler
=======
from rbac_api import create_rbac_router
from rbac_middleware import create_rbac_middleware
from rbac_models import RBACService

>>>>>>> 4f4d2941

# Initialize FastAPI app
app = FastAPI(
    title="YMCA Volunteer PathFinder AI Assistant",
    description="AI-powered volunteer matching system for YMCA of Greater Cincinnati",
    version="1.0.0",
    docs_url="/docs" if settings.DEBUG else None
)

# CORS middleware
app.add_middleware(
    CORSMiddleware,
    allow_origins=["*"] if settings.DEBUG else ["https://yourapp.com"],
    allow_credentials=True,
    allow_methods=["*"],
    allow_headers=["*"],
)

# Global instances
ai_assistant = VolunteerAIAssistant()
database = VolunteerDatabase()
retention_manager = None
retention_scheduler = None
volunteer_data = None
matching_engine = None
<<<<<<< HEAD
task_manager = None
task_scheduler = None
=======
rbac_middleware = None
rbac_dependency = None
rbac_service = None
>>>>>>> 4f4d2941

# Pydantic models
class UserProfile(BaseModel):
    email: Optional[str] = None
    first_name: Optional[str] = None
    last_name: Optional[str] = None
    phone: Optional[str] = None
    age: Optional[int] = None
    gender: Optional[str] = None
    city: Optional[str] = None
    state: Optional[str] = None
    zip_code: Optional[str] = None
    is_ymca_member: bool = False
    member_branch: Optional[str] = None

class UserPreferences(BaseModel):
    interests: str = ""
    skills: str = ""
    availability: Dict[str, Any] = {}
    time_commitment: int = 2  # 1=low, 2=medium, 3=high
    location_preference: str = ""
    experience_level: int = 1  # 1=beginner, 2=some, 3=experienced
    volunteer_type: str = ""

class ChatMessage(BaseModel):
    message: str
    conversation_id: Optional[str] = None
    user_id: Optional[str] = None

class FeedbackData(BaseModel):
    match_id: Optional[str] = None
    rating: Optional[int] = None
    feedback_text: str = ""
    feedback_type: str = "general"

<<<<<<< HEAD
# Task Management Pydantic Models
class TaskCreate(BaseModel):
    title: str
    description: str = ""
    priority: int = 2  # 1=low, 2=medium, 3=high, 4=urgent
    category: str = ""
    project_id: Optional[int] = None
    estimated_hours: Optional[float] = None
    assigned_to: Optional[str] = None
    deadline_type: str = "fixed"  # 'fixed', 'event_based', 'flexible'
    fixed_deadline: Optional[datetime] = None
    event_trigger: Optional[str] = None
    deadline_offset_days: int = 0
    dependencies: List[str] = []
    tags: List[str] = []

class TaskUpdate(BaseModel):
    status: Optional[str] = None
    progress: Optional[int] = None
    notes: Optional[str] = ""
    time_logged: Optional[float] = 0.0

class DeadlineEvent(BaseModel):
    event_name: str
    event_date: datetime
    event_data: Dict[str, Any] = {}
=======
>>>>>>> 4f4d2941

# Initialize data on startup
@app.on_event("startup")
async def startup_event():
    """Initialize application data and models"""
<<<<<<< HEAD
    global volunteer_data, matching_engine, task_manager, task_scheduler
=======

>>>>>>> 4f4d2941
    
    print("🚀 Starting Volunteer PathFinder AI Assistant...")
    
    # Initialize database tables
    try:
        await database.initialize_tables()
        print("✅ Database initialized")
    except Exception as e:
        print(f"⚠️  Database initialization note: {e}")
    
<<<<<<< HEAD
    # Initialize task manager
    try:
        task_manager = TaskManager(database)
        print("✅ Task manager initialized")
        
        # Start task scheduler for deadline monitoring
        task_scheduler = TaskScheduler(task_manager)
        # Note: In production, run this in a separate process
        # asyncio.create_task(task_scheduler.start())
        print("✅ Task scheduler initialized")
    except Exception as e:
        print(f"❌ Error initializing task manager: {e}")
=======

>>>>>>> 4f4d2941
    
    # Load and process volunteer data
    try:
        if os.path.exists(settings.VOLUNTEER_DATA_PATH):
            print("📊 Loading volunteer data...")
            processor = VolunteerDataProcessor(settings.VOLUNTEER_DATA_PATH)
            volunteer_data = processor.get_volunteer_recommendations_data()
            
            # Initialize matching engine
            matching_engine = VolunteerMatchingEngine(volunteer_data)
            matching_engine.train_models()
            
            print(f"✅ Loaded {len(volunteer_data['volunteers'])} volunteer profiles")
            print(f"✅ Loaded {len(volunteer_data['projects'])} projects")
        else:
            print(f"⚠️  Volunteer data file not found: {settings.VOLUNTEER_DATA_PATH}")
    except Exception as e:
        print(f"❌ Error loading volunteer data: {e}")
    
    print("🎉 Volunteer PathFinder AI Assistant is ready!")
    
    # Include RBAC router
    try:
        rbac_router = create_rbac_router(database)
        app.include_router(rbac_router)
        print("✅ RBAC API endpoints registered")
    except Exception as e:
        print(f"⚠️  RBAC router error: {e}")

@app.post("/api/reset")
async def reset_context() -> JSONResponse:
    """Reset assistant context and conversation cache."""
    try:
        ai_assistant.clear_conversation()
        return JSONResponse(content={"reset": True})
    except Exception as e:
        return JSONResponse(content={"reset": False, "error": str(e)}, status_code=500)

# Health check
@app.get("/health")
async def health_check():
    """Health check endpoint"""
    return {
        "status": "healthy",
        "timestamp": datetime.now().isoformat(),
        "data_loaded": volunteer_data is not None,
        "models_ready": matching_engine is not None and matching_engine.models_trained
    }

# Serve static files (for web interface)
if os.path.exists("static"):
    app.mount("/static", StaticFiles(directory="static"), name="static")

# Serve chat UI directly
@app.get("/chat", response_class=HTMLResponse)
async def chat_page():
    file_path = os.path.join(os.path.dirname(__file__), "static", "chat.html")
    if os.path.exists(file_path):
        return FileResponse(file_path)
    return HTMLResponse("<h3>Chat UI not found. Create static/chat.html</h3>", status_code=404)

# Serve templates UI
@app.get("/templates", response_class=HTMLResponse)
async def templates_page():
    file_path = os.path.join(os.path.dirname(__file__), "static", "templates.html")
    if os.path.exists(file_path):
        return FileResponse(file_path)
    return HTMLResponse("<h3>Templates UI not found.</h3>", status_code=404)

class ProfileRequest(BaseModel):
    name: str

def _split_name(full_name: str) -> tuple[str, str]:
    name = full_name.strip()
    if "," in name:
        last, first = [p.strip() for p in name.split(",", 1)]
        return first, last
    parts = name.split()
    if len(parts) == 1:
        return parts[0], ""
    return parts[0], " ".join(parts[1:])

def _derive_preferences_from_history(history_df: pd.DataFrame) -> dict:
    preferences: dict = {
        "interests": "",
        "skills": "",
        "availability": {},
        "time_commitment": 2,
        "location_preference": "",
        "experience_level": 2,
        "volunteer_type": "",
        "affinity": {"branches": {}, "categories": {}}
    }
    if history_df.empty:
        return preferences
    # Interests from top categories
    top_categories = (
        history_df["project_category"].dropna().astype(str).str.strip().value_counts().head(2).index.tolist()
    )
    preferences["interests"] = ", ".join(top_categories)
    # Location preference from top branch
    if "branch_short" in history_df.columns and history_df["branch_short"].notna().any():
        preferences["location_preference"] = (
            history_df["branch_short"].dropna().astype(str).str.strip().value_counts().idxmax()
        )
        # Branch affinity histogram
        preferences["affinity"]["branches"] = history_df["branch_short"].dropna().astype(str).value_counts().to_dict()
    # Category affinity histogram
    if "project_category" in history_df.columns and history_df["project_category"].notna().any():
        preferences["affinity"]["categories"] = history_df["project_category"].dropna().astype(str).value_counts().to_dict()
    # Experience level heuristic by sessions
    sessions = history_df["date"].nunique()
    preferences["experience_level"] = 3 if sessions >= 10 else (2 if sessions >= 3 else 1)
    return preferences

@app.post("/api/profile")
async def get_profile_analysis(req: ProfileRequest, request: Request) -> JSONResponse:
    """Analyze a volunteer's profile by their name from the Excel dataset and suggest matches."""
    if volunteer_data is None:
        raise HTTPException(status_code=503, detail="Volunteer data not loaded")

    interactions: pd.DataFrame = volunteer_data.get("interactions")
    profiles: pd.DataFrame = volunteer_data.get("volunteers")
    projects: pd.DataFrame = volunteer_data.get("projects")
    if interactions is None or profiles is None:
        raise HTTPException(status_code=500, detail="Volunteer dataset incomplete")

    first_name, last_name = _split_name(req.name)
    df = interactions.copy()
    # Normalize name columns
    for col in ("first_name", "last_name"):
        if col in df.columns:
            df[col] = df[col].astype(str)
    # Filter by case-insensitive name match
    mask = df["first_name"].str.lower().str.strip().eq(first_name.lower().strip())
    if last_name:
        mask &= df["last_name"].str.lower().str.strip().eq(last_name.lower().strip())
    candidate_rows = df[mask]

    if candidate_rows.empty:
        # Try partial match on last name if provided
        if last_name:
            mask2 = df["last_name"].str.lower().str.contains(last_name.lower().strip(), na=False)
            candidate_rows = df[mask2]
        if candidate_rows.empty:
            return JSONResponse(content={
                "found": False,
                "message": f"No volunteer found for '{req.name}'. Try exact First Last name as in the records.",
            })

    # Choose the most active contact if multiple
    by_contact = candidate_rows.groupby("contact_id")["hours"].sum().sort_values(ascending=False)
    contact_id = by_contact.index[0]
    person_rows = df[df["contact_id"] == contact_id]

    # Aggregate stats
    # Use pledged total instead of hours to avoid undercounting duplicates
    total_hours = float(person_rows.get("pledged", pd.Series([0]*len(person_rows))).fillna(0).sum())
    sessions = int(person_rows["date"].nunique()) if "date" in person_rows.columns else int(len(person_rows))
    unique_projects = int(person_rows["project_id"].nunique()) if "project_id" in person_rows.columns else 0
    first_date = str(person_rows["date"].min()) if "date" in person_rows.columns else None
    last_date = str(person_rows["date"].max()) if "date" in person_rows.columns else None
    top_branches = person_rows["branch_short"].dropna().astype(str).value_counts().to_dict() if "branch_short" in person_rows.columns else {}
    top_categories = person_rows["project_category"].dropna().astype(str).value_counts().to_dict()

    # Top projects with total hours
    # Top projects by pledged total
    pledged_series = person_rows.get("pledged") if "pledged" in person_rows.columns else person_rows.get("hours")
    agg_df = (
        person_rows.assign(_pledged=pledged_series.fillna(0))
        .groupby(["project_id", "project_clean", "branch_short"], dropna=False)["_pledged"].sum().reset_index()
        .rename(columns={"_pledged": "pledged_total"})
    )
    top_projects_df = agg_df.sort_values("pledged_total", ascending=False).head(5)
    top_projects_list = []
    for _, r in top_projects_df.iterrows():
        top_projects_list.append({
            "project_id": int(r["project_id"]) if pd.notna(r["project_id"]) else None,
            "project_name": str(r["project_clean"]) if pd.notna(r["project_clean"]) else "",
            "branch": str(r["branch_short"]) if pd.notna(r["branch_short"]) else "",
            "pledged": float(r["pledged_total"]) if pd.notna(r["pledged_total"]) else 0.0
        })

    # Pull profile info (age, member, gender, volunteer_type) from aggregated profiles if available
    persona = None
    age = None
    is_member = None
    gender = None
    if "contact_id" in profiles.columns and (profiles["contact_id"] == contact_id).any():
        rowp = profiles[profiles["contact_id"] == contact_id].iloc[0].to_dict()
        persona = rowp.get("volunteer_type")
        age = rowp.get("age")
        is_member = rowp.get("is_ymca_member")
        gender = rowp.get("gender")

    # Derive preferences and recommendations
    preferences = _derive_preferences_from_history(person_rows)
    if persona:
        preferences["volunteer_type"] = str(persona)

    recs = []
    if matching_engine is not None and matching_engine.models_trained:
        try:
            recs = matching_engine.find_matches(preferences, top_k=8)
            # Re-rank using branch/category affinity and engagement heuristics
            branch_aff = (preferences.get("affinity", {}) or {}).get("branches", {})
            cat_aff = (preferences.get("affinity", {}) or {}).get("categories", {})
            sessions_score = min(1.0, (sessions / 10.0))  # more sessions => small boost
            def boosted_score(rec):
                score = rec.get("score", 0) or 0
                b = rec.get("branch", "")
                c = rec.get("category", "")
                boost = 1.0
                if b in branch_aff:
                    boost += 0.08
                if c in cat_aff:
                    boost += 0.08
                boost += 0.04 * sessions_score
                return score * boost
            for rec in recs:
                rec["score"] = float(max(0.0, min(1.0, boosted_score(rec))))
            recs = sorted(recs, key=lambda r: r.get("score", 0), reverse=True)[:5]
        except Exception:
            recs = []

    # Build human-readable summary
    name_display = f"{first_name} {last_name}".strip()
    summary_lines = [
        f"Profile for {name_display}:",
        f"- Total hours: {total_hours:.2f} across {sessions} sessions and {unique_projects} projects",
    ]
    if top_branches:
        top_branch_name = max(top_branches, key=top_branches.get)
        summary_lines.append(f"- Primary branch: {top_branch_name}")
    if top_categories:
        cats = ", ".join(list(top_categories.keys())[:3])
        summary_lines.append(f"- Focus areas: {cats}")
    if persona:
        summary_lines.append(f"- Volunteer type: {persona}")
    if age:
        summary_lines.append(f"- Age: {int(age)}")
    if is_member is not None:
        summary_lines.append(f"- YMCA Member: {'Yes' if is_member else 'No'}")

    profile_payload = {
        "found": True,
        "contact_id": contact_id,
        "name": name_display,
        "stats": {
            "total_hours": total_hours,
            "sessions": sessions,
            "unique_projects": unique_projects,
            "first_date": first_date,
            "last_date": last_date,
        },
        "top_branches": top_branches,
        "top_categories": top_categories,
        "top_projects": top_projects_list,
        "persona": persona,
        "age": age,
        "is_member": is_member,
        "gender": gender,
        "preferences": preferences,
        "recommendations": recs,
        "summary": "\n".join(summary_lines)
    }
    # Apply PII redaction based on user context
    try:
        user_context = get_user_context_from_request(request)
        # Apply PII masking to the profile payload
        masked_payload = pii_engine.mask_volunteer_profile(
            profile_payload, 
            user_context, 
            target_user_id=str(contact_id)
        )
    except Exception as e:
        print(f"⚠️ PII redaction error: {e}")
        # Fall back to basic public masking
        user_context = UserContext(permission_level=ViewPermissionLevel.PUBLIC)
        masked_payload = pii_engine.mask_data(profile_payload, user_context)
    
    # Save context for subsequent AI chats (use original unmasked data)
    try:
        ai_assistant.add_context("profile", profile_payload)
    except Exception:
        pass
    
    return JSONResponse(content=masked_payload)

# Main chat interface
@app.post("/api/chat")
async def chat_with_assistant(
    chat_data: ChatMessage,
    background_tasks: BackgroundTasks
) -> JSONResponse:
    """Main chat endpoint for the AI assistant"""
    
    try:
        # Get AI response
        response = await ai_assistant.chat(
            user_message=chat_data.message,
            conversation_id=chat_data.conversation_id
        )
        
        # Save to database in background
        if chat_data.conversation_id:
            background_tasks.add_task(
                save_conversation_message,
                chat_data.conversation_id,
                chat_data.message,
                response.get('response', ''),
                chat_data.user_id
            )
        
        # Track analytics
        background_tasks.add_task(
            database.track_event,
            "chat_message",
            {
                "message_length": len(chat_data.message),
                "response_success": response.get('success', False)
            },
            chat_data.user_id,
            chat_data.conversation_id
        )
        
        return JSONResponse(content=response)
        
    except Exception as e:
        print(f"❌ Chat error: {e}")
        raise HTTPException(status_code=500, detail="Chat service temporarily unavailable")

# Volunteer matching
@app.post("/api/match")
async def get_volunteer_matches(
    preferences: UserPreferences,
    user_id: Optional[str] = None,
    background_tasks: BackgroundTasks = None
) -> JSONResponse:
    """Get personalized volunteer recommendations"""
    
    if not matching_engine:
        raise HTTPException(status_code=503, detail="Matching service not available")
    
    try:
        # Convert preferences to dict
        preferences_dict = preferences.dict()
        
        # Get AI-powered recommendations
        ai_recommendations = await ai_assistant.get_volunteer_recommendations(
            preferences_dict, 
            volunteer_data
        )
        
        # Get ML-based matches
        ml_matches = matching_engine.find_matches(preferences_dict, top_k=5)
        
        # Get success prediction
        success_prediction = matching_engine.predict_volunteer_success(preferences_dict)
        
        # Get branch recommendations
        branch_recommendations = matching_engine.get_branch_recommendations(preferences_dict)
        
        # Combine results
        result = {
            "ai_recommendations": ai_recommendations.get('recommendations', ''),
            "ml_matches": ml_matches,
            "success_prediction": success_prediction,
            "branch_recommendations": branch_recommendations,
            "insights": volunteer_data.get('insights', {}),
            "generated_at": datetime.now().isoformat()
        }
        
        # Save matches to database
        if user_id:
            background_tasks.add_task(
                database.save_volunteer_matches,
                user_id,
                ml_matches
            )
            
            # Save preferences
            background_tasks.add_task(
                database.save_user_preferences,
                user_id,
                preferences_dict
            )
        
        # Track analytics
        background_tasks.add_task(
            database.track_event,
            "volunteer_matching",
            {
                "preferences": preferences_dict,
                "matches_count": len(ml_matches),
                "top_match_score": ml_matches[0]['score'] if ml_matches else 0
            },
            user_id
        )
        
        return JSONResponse(content=result)
        
    except Exception as e:
        print(f"❌ Matching error: {e}")
        raise HTTPException(status_code=500, detail="Matching service temporarily unavailable")

# User management
@app.post("/api/users")
async def create_user(user_data: UserProfile) -> JSONResponse:
    """Create a new user profile"""
    
    try:
        user = await database.create_user(user_data.dict(exclude_unset=True))
        
        if user:
            # Track user creation
            await database.track_event(
                "user_created",
                {"source": "api"},
                user['id']
            )
            
            return JSONResponse(content={"user": user, "success": True})
        else:
            raise HTTPException(status_code=400, detail="Failed to create user")
            
    except Exception as e:
        print(f"❌ User creation error: {e}")
        raise HTTPException(status_code=500, detail="User creation failed")

@app.get("/api/users/{user_id}")
async def get_user(user_id: str, request: Request) -> JSONResponse:
    """Get user profile"""
    
    try:
        user = await database.get_user(user_id=user_id)
        
        if user:
            # Get user preferences
            preferences = await database.get_user_preferences(user_id)
            
            # Get user matches
            matches = await database.get_user_matches(user_id)
            
            response_data = {
                "user": user,
                "preferences": preferences,
                "matches": matches,
                "success": True
            }
            
            # Apply PII redaction based on user context
            try:
                user_context = get_user_context_from_request(request)
                masked_response = pii_engine.mask_volunteer_profile(
                    response_data, 
                    user_context, 
                    target_user_id=user_id
                )
            except Exception as e:
                print(f"⚠️ PII redaction error: {e}")
                # Fall back to basic public masking
                user_context = UserContext(permission_level=ViewPermissionLevel.PUBLIC)
                masked_response = pii_engine.mask_data(response_data, user_context)
            
            return JSONResponse(content=masked_response)
        else:
            raise HTTPException(status_code=404, detail="User not found")
            
    except Exception as e:
        print(f"❌ Get user error: {e}")
        raise HTTPException(status_code=500, detail="Failed to get user")

# Conversations
@app.post("/api/conversations")
async def start_conversation(user_id: Optional[str] = None) -> JSONResponse:
    """Start a new conversation"""
    
    try:
        conversation_id = await database.create_conversation(user_id=user_id)
        
        # Track conversation start
        await database.track_event(
            "conversation_started",
            {},
            user_id,
            conversation_id
        )
        
        return JSONResponse(content={
            "conversation_id": conversation_id,
            "success": True
        })
        
    except Exception as e:
        print(f"❌ Conversation creation error: {e}")
        raise HTTPException(status_code=500, detail="Failed to start conversation")

@app.get("/api/conversations/{conversation_id}/history")
async def get_conversation_history(conversation_id: str) -> JSONResponse:
    """Get conversation history"""
    
    try:
        messages = await database.get_conversation_history(conversation_id)
        
        return JSONResponse(content={
            "messages": messages,
            "conversation_id": conversation_id,
            "success": True
        })
        
    except Exception as e:
        print(f"❌ Get conversation error: {e}")
        raise HTTPException(status_code=500, detail="Failed to get conversation")

# Onboarding guidance
@app.get("/api/onboarding/{step}")
async def get_onboarding_guidance(step: str) -> JSONResponse:
    """Get step-by-step onboarding guidance"""
    
    try:
        guidance = await ai_assistant.get_onboarding_guidance(step)
        
        return JSONResponse(content=guidance)
        
    except Exception as e:
        print(f"❌ Onboarding guidance error: {e}")
        raise HTTPException(status_code=500, detail="Onboarding guidance not available")

# Feedback
@app.post("/api/feedback")
async def submit_feedback(
    feedback_data: FeedbackData,
    user_id: Optional[str] = None
) -> JSONResponse:
    """Submit user feedback"""
    
    try:
        success = await database.save_feedback(user_id, feedback_data.dict())
        
        if success:
            # Track feedback submission
            await database.track_event(
                "feedback_submitted",
                {
                    "feedback_type": feedback_data.feedback_type,
                    "rating": feedback_data.rating
                },
                user_id
            )
            
            return JSONResponse(content={"success": True})
        else:
            raise HTTPException(status_code=400, detail="Failed to save feedback")
            
    except Exception as e:
        print(f"❌ Feedback error: {e}")
        raise HTTPException(status_code=500, detail="Failed to submit feedback")

# Analytics
@app.get("/api/analytics")
async def get_analytics(days: int = 30) -> JSONResponse:
    """Get system analytics"""
    
    try:
        analytics = await database.get_user_analytics(days)
        popular_matches = await database.get_popular_matches()
        
        # Add volunteer data insights
        insights = volunteer_data.get('insights', {}) if volunteer_data else {}
        
        result = {
            "usage_analytics": analytics,
            "popular_matches": popular_matches,
            "volunteer_insights": insights,
            "system_status": {
                "data_loaded": volunteer_data is not None,
                "models_trained": matching_engine is not None and matching_engine.models_trained,
                "total_volunteers": len(volunteer_data['volunteers']) if volunteer_data else 0,
                "total_projects": len(volunteer_data['projects']) if volunteer_data else 0
            }
        }
        
        return JSONResponse(content=result)
        
    except Exception as e:
        print(f"❌ Analytics error: {e}")
        raise HTTPException(status_code=500, detail="Analytics not available")

# Resources and information
@app.get("/api/resources")
async def get_resources() -> JSONResponse:
    """Get YMCA volunteer resources and links"""
    
    resources = {
        "official_links": {
            "volunteer_page": settings.YMCA_VOLUNTEER_PAGE,
            "project_catalog": settings.VOLUNTEER_MATTERS_CATALOG,
            "interest_form": settings.VOLUNTEER_INTEREST_FORM,
            "registration": "https://cincinnatiymca.volunteermatters.org/volunteer/register"
        },
        "branches": {
            "Blue Ash YMCA": {
                "address": "4449 Cooper Rd, Blue Ash, OH 45242",
                "phone": "(513) 745-9622",
                "specialties": ["Fitness", "Youth Programs", "Competitive Swimming"]
            },
            "M.E. Lyons YMCA": {
                "address": "3447 Madison Rd, Cincinnati, OH 45209", 
                "phone": "(513) 871-4900",
                "specialties": ["Group Exercise", "Community Events", "Senior Programs"]
            },
            "Campbell County YMCA": {
                "address": "2.05 Dave Cowens Dr, Newport, KY 41071",
                "phone": "(859) 431-5000",
                "specialties": ["Youth Development", "Childcare", "Family Programs"]
            },
            "Clippard YMCA": {
                "address": "2143 Ferguson Rd, Cincinnati, OH 45238",
                "phone": "(513) 681-0003",
                "specialties": ["Youth Sports", "Leadership Development", "Community Outreach"]
            }
        },
        "volunteer_types": {
            "Youth Development": "Mentoring, after-school programs, summer camps",
            "Fitness & Wellness": "Group exercise, swimming instruction, sports coaching",
            "Special Events": "Fundraisers, community celebrations, holiday programs",
            "Facility Support": "Maintenance, organization, member services",
            "Administrative": "Office support, data entry, communications"
        }
    }
    
    return JSONResponse(content=resources)

<<<<<<< HEAD
# Task Management API Endpoints
@app.post("/api/tasks")
async def create_task(
    task_data: TaskCreate,
    created_by: Optional[str] = None
) -> JSONResponse:
    """Create a new task with optional event-driven deadlines"""
    
    if not task_manager:
        raise HTTPException(status_code=503, detail="Task management service not available")
    
    try:
        task = await task_manager.create_task(
            title=task_data.title,
            description=task_data.description,
            created_by=created_by,
            assigned_to=task_data.assigned_to,
            priority=task_data.priority,
            category=task_data.category,
            project_id=task_data.project_id,
            estimated_hours=task_data.estimated_hours,
            deadline_type=task_data.deadline_type,
            fixed_deadline=task_data.fixed_deadline,
            event_trigger=task_data.event_trigger,
            deadline_offset_days=task_data.deadline_offset_days,
            dependencies=task_data.dependencies,
            tags=task_data.tags
        )
        
        if task:
            return JSONResponse(content={"task": task, "success": True})
        else:
            raise HTTPException(status_code=400, detail="Failed to create task")
            
    except ValueError as e:
        raise HTTPException(status_code=400, detail=str(e))
    except Exception as e:
        print(f"❌ Task creation error: {e}")
        raise HTTPException(status_code=500, detail="Task creation failed")

@app.get("/api/tasks/{task_id}")
async def get_task(task_id: str) -> JSONResponse:
    """Get detailed task information"""
    
    if not task_manager:
        raise HTTPException(status_code=503, detail="Task management service not available")
    
    try:
        task = await database.get_task_details(task_id)
        
        if task:
            return JSONResponse(content={"task": task, "success": True})
        else:
            raise HTTPException(status_code=404, detail="Task not found")
            
    except Exception as e:
        print(f"❌ Get task error: {e}")
        raise HTTPException(status_code=500, detail="Failed to get task")

@app.put("/api/tasks/{task_id}")
async def update_task(
    task_id: str,
    task_update: TaskUpdate,
    user_id: Optional[str] = None
) -> JSONResponse:
    """Update task progress and status"""
    
    if not task_manager:
        raise HTTPException(status_code=503, detail="Task management service not available")
    
    try:
        success = await task_manager.update_task_progress(
            task_id=task_id,
            user_id=user_id or "system",
            progress=task_update.progress or 0,
            status=task_update.status,
            notes=task_update.notes or "",
            time_logged=task_update.time_logged or 0.0
        )
        
        if success:
            return JSONResponse(content={"success": True})
        else:
            raise HTTPException(status_code=400, detail="Failed to update task")
            
    except ValueError as e:
        raise HTTPException(status_code=400, detail=str(e))
    except Exception as e:
        print(f"❌ Task update error: {e}")
        raise HTTPException(status_code=500, detail="Task update failed")

@app.post("/api/tasks/{task_id}/assign")
async def assign_task(
    task_id: str,
    user_id: str,
    assigned_by: Optional[str] = None
) -> JSONResponse:
    """Assign a task to a user"""
    
    if not task_manager:
        raise HTTPException(status_code=503, detail="Task management service not available")
    
    try:
        success = await task_manager.assign_task_to_user(task_id, user_id, assigned_by)
        
        if success:
            return JSONResponse(content={"success": True})
        else:
            raise HTTPException(status_code=400, detail="Failed to assign task")
            
    except Exception as e:
        print(f"❌ Task assignment error: {e}")
        raise HTTPException(status_code=500, detail="Task assignment failed")

@app.get("/api/users/{user_id}/tasks")
async def get_user_tasks(user_id: str) -> JSONResponse:
    """Get user's task dashboard"""
    
    if not task_manager:
        raise HTTPException(status_code=503, detail="Task management service not available")
    
    try:
        dashboard = await task_manager.get_user_task_dashboard(user_id)
        
        return JSONResponse(content=dashboard)
        
    except Exception as e:
        print(f"❌ Get user tasks error: {e}")
        raise HTTPException(status_code=500, detail="Failed to get user tasks")

@app.get("/api/users/{user_id}/notifications")
async def get_user_notifications(
    user_id: str,
    unread_only: bool = False
) -> JSONResponse:
    """Get user notifications"""
    
    try:
        notifications = await database.get_user_notifications(user_id, unread_only)
        
        return JSONResponse(content={"notifications": notifications, "success": True})
        
    except Exception as e:
        print(f"❌ Get notifications error: {e}")
        raise HTTPException(status_code=500, detail="Failed to get notifications")

@app.put("/api/notifications/{notification_id}/read")
async def mark_notification_read(notification_id: str) -> JSONResponse:
    """Mark a notification as read"""
    
    try:
        success = await database.mark_notification_read(notification_id)
        
        if success:
            return JSONResponse(content={"success": True})
        else:
            raise HTTPException(status_code=400, detail="Failed to mark notification as read")
            
    except Exception as e:
        print(f"❌ Mark notification read error: {e}")
        raise HTTPException(status_code=500, detail="Failed to mark notification as read")

@app.post("/api/deadline-events")
async def create_deadline_event(event_data: DeadlineEvent) -> JSONResponse:
    """Create or update a deadline trigger event"""
    
    if not task_manager:
        raise HTTPException(status_code=503, detail="Task management service not available")
    
    try:
        success = await task_manager.create_deadline_event(
            event_data.event_name,
            event_data.event_date,
            event_data.event_data
        )
        
        if success:
            return JSONResponse(content={"success": True})
        else:
            raise HTTPException(status_code=400, detail="Failed to create deadline event")
            
    except Exception as e:
        print(f"❌ Create deadline event error: {e}")
        raise HTTPException(status_code=500, detail="Failed to create deadline event")

@app.get("/api/deadlines/upcoming")
async def get_upcoming_deadlines(days_ahead: int = 7) -> JSONResponse:
    """Get tasks with upcoming deadlines"""
    
    if not task_manager:
        raise HTTPException(status_code=503, detail="Task management service not available")
    
    try:
        upcoming_tasks = await task_manager.get_upcoming_deadlines(days_ahead)
        
        return JSONResponse(content={"upcoming_tasks": upcoming_tasks, "success": True})
        
    except Exception as e:
        print(f"❌ Get upcoming deadlines error: {e}")
        raise HTTPException(status_code=500, detail="Failed to get upcoming deadlines")

@app.get("/api/deadlines/overdue")
async def get_overdue_tasks() -> JSONResponse:
    """Get overdue tasks"""
    
    try:
        overdue_tasks = await database.get_overdue_tasks()
        
        return JSONResponse(content={"overdue_tasks": overdue_tasks, "success": True})
        
    except Exception as e:
        print(f"❌ Get overdue tasks error: {e}")
        raise HTTPException(status_code=500, detail="Failed to get overdue tasks")

@app.get("/api/tasks/analytics")
async def get_task_analytics(
    user_id: Optional[str] = None,
    days: int = 30
) -> JSONResponse:
    """Get task analytics"""
    
    if not task_manager:
        raise HTTPException(status_code=503, detail="Task management service not available")
    
    try:
        analytics = await task_manager.get_task_analytics(user_id, days)
        
        return JSONResponse(content=analytics)
        
    except Exception as e:
        print(f"❌ Get task analytics error: {e}")
        raise HTTPException(status_code=500, detail="Failed to get task analytics")

@app.post("/api/tasks/check-deadlines")
async def trigger_deadline_check() -> JSONResponse:
    """Manually trigger deadline notification check"""
    
    if not task_manager:
        raise HTTPException(status_code=503, detail="Task management service not available")
    
    try:
        await task_manager.check_and_send_deadline_notifications()
        
        return JSONResponse(content={"success": True, "message": "Deadline check completed"})
        
    except Exception as e:
        print(f"❌ Deadline check error: {e}")
        raise HTTPException(status_code=500, detail="Failed to check deadlines")
=======
>>>>>>> 4f4d2941

# Main web interface
@app.get("/", response_class=HTMLResponse)
async def main_interface():
    """Minimal home that routes to the Chat UI."""
    return HTMLResponse("""
    <!doctype html>
    <html lang=\"en\">
    <head>
      <meta charset=\"utf-8\" />
      <meta name=\"viewport\" content=\"width=device-width, initial-scale=1\" />
      <title>YMCA Volunteer PathFinder</title>
      <style>
        :root {
          --bg: #ffffff; --fg: #111111; --muted: #6b7280; --border: #e5e7eb; --accent: #111111;
        }
        *{box-sizing:border-box}
        body{margin:0;font-family:ui-sans-serif,system-ui,-apple-system,Segoe UI,Roboto;background:var(--bg);color:var(--fg)}
        .wrap{max-width:1000px;margin:0 auto;padding:32px}
        .hero{padding:40px 0;border-bottom:1px solid var(--border)}
        h1{font-size:32px;margin:0 0 6px 0}
        p.lead{color:var(--muted);font-size:16px;margin:0}
        .cta{display:inline-block;margin-top:16px;padding:12px 18px;border:1px solid var(--fg);border-radius:999px;text-decoration:none;color:var(--bg);background:var(--fg);font-weight:700}
        .grid{display:grid;grid-template-columns:repeat(auto-fit,minmax(260px,1fr));gap:16px;margin-top:24px}
        .card{border:1px solid var(--border);border-radius:12px;padding:16px;background:#fff}
        h2{font-size:20px;margin:0 0 10px 0}
        ul{margin:8px 0 0 18px;padding:0}
        li{margin:6px 0;color:#222}
        a{color:#111;text-underline-offset:3px}
        .section{padding:28px 0;border-top:1px solid var(--border)}
        .muted{color:var(--muted)}
      </style>
    </head>
    <body>
      <div class=\"wrap\">
        <section class=\"hero\">
          <h1>YMCA Volunteer PathFinder</h1>
          <p class=\"lead\">An AI assistant that helps you explore, understand, and navigate YMCA volunteer opportunities.</p>
          <a class=\"cta\" href=\"/chat\">Start Chat</a>
          <a class=\"cta\" href=\"/templates\" style=\"background:#38a169;margin-left:10px\">📧 Message Templates</a>
        </section>

        <section class=\"section\">
          <div class=\"grid\">
            <div class=\"card\">
              <h2>What it can do</h2>
              <ul>
                <li>Answer questions about volunteering (requirements, process, types)</li>
                <li>Guide you step-by-step through VolunteerMatters onboarding</li>
                <li>Recommend roles based on interests, age, and schedule</li>
                <li>Point you to the right resources and next steps</li>
              </ul>
            </div>
            <div class=\"card\">
              <h2>How it works</h2>
              <ul>
                <li><strong>Tell your name</strong> – we analyze your past activity (if any) from YMCA records</li>
                <li><strong>Share preferences</strong> – interests, availability, location</li>
                <li><strong>Get matches</strong> – personalized, with reasons and time commitments</li>
                <li><strong>Onboard</strong> – step-by-step help to register and complete credentials</li>
              </ul>
            </div>
            <div class=\"card\">
              <h2>Resources</h2>
              <ul>
                <li><a href=\"https://www.myy.org/volunteering\" target=\"_blank\">YMCA of Greater Cincinnati – Volunteering</a></li>
                <li><a href=\"https://cincinnatiymca.volunteermatters.org/project-catalog\" target=\"_blank\">VolunteerMatters Project Catalog</a></li>
                <li><a href=\"https://ymcacincinnati.qualtrics.com/jfe/form/SV_0JklTjQEJTQmS2i\" target=\"_blank\">Volunteer Interest Form</a></li>
                <li><a href=\"https://cincinnatiymca.volunteermatters.org/volunteer/register\" target=\"_blank\">VolunteerMatters – Register</a></li>
              </ul>
            </div>
          </div>
        </section>

        <section class=\"section\">
          <div class=\"grid\">
            <div class=\"card\">
              <h2>Optional add‑ons</h2>
              <ul>
                <li>Chat-style experience (this site)</li>
                <li>Sample Q&A for FAQs (credentials, background checks, training)</li>
                <li>Visual guides and links for next steps</li>
              </ul>
            </div>
            <div class=\"card\">
              <h2>Success by end of day</h2>
              <ul>
                <li>A functioning assistant that supports new volunteers</li>
                <li>Friendly, accurate, YMCA-aligned guidance</li>
                <li>Clear docs on how staff/branches can use it</li>
              </ul>
            </div>
            <div class=\"card\">
              <h2>Purpose & Impact</h2>
              <p class=\"muted\">Help individuals explore volunteering with confidence and clarity — making it easier to take the first step and contribute in ways aligned with YMCA needs.</p>
            </div>
          </div>
        </section>

        <section class=\"section\">
          <p class=\"muted\">Need help now? <a href=\"/chat\">Open the assistant</a> and say 
            <em>“My name is First Last”</em> to get personalized recommendations.</p>
        </section>
      </div>
    </body>
    </html>
    """)

# Background task helpers
async def save_conversation_message(conversation_id: str, user_message: str, 
                                  ai_response: str, user_id: str = None):
    """Save conversation messages to database"""
    try:
        await database.save_message(conversation_id, 'user', user_message, user_id)
        await database.save_message(conversation_id, 'assistant', ai_response, user_id)
    except Exception as e:
        print(f"❌ Error saving conversation: {e}")

# Run the application
if __name__ == "__main__":
    uvicorn.run(
        "main:app",
        host="0.0.0.0",
        port=8000,
        reload=settings.DEBUG,
        log_level="info"
    )<|MERGE_RESOLUTION|>--- conflicted
+++ resolved
@@ -23,14 +23,7 @@
 from matching_engine import VolunteerMatchingEngine
 from data_processor import VolunteerDataProcessor
 from database import VolunteerDatabase
-<<<<<<< HEAD
-from task_manager import TaskManager, TaskScheduler
-=======
-from rbac_api import create_rbac_router
-from rbac_middleware import create_rbac_middleware
-from rbac_models import RBACService
-
->>>>>>> 4f4d2941
+\
 
 # Initialize FastAPI app
 app = FastAPI(
@@ -56,14 +49,7 @@
 retention_scheduler = None
 volunteer_data = None
 matching_engine = None
-<<<<<<< HEAD
-task_manager = None
-task_scheduler = None
-=======
-rbac_middleware = None
-rbac_dependency = None
-rbac_service = None
->>>>>>> 4f4d2941
+
 
 # Pydantic models
 class UserProfile(BaseModel):
@@ -99,45 +85,12 @@
     feedback_text: str = ""
     feedback_type: str = "general"
 
-<<<<<<< HEAD
-# Task Management Pydantic Models
-class TaskCreate(BaseModel):
-    title: str
-    description: str = ""
-    priority: int = 2  # 1=low, 2=medium, 3=high, 4=urgent
-    category: str = ""
-    project_id: Optional[int] = None
-    estimated_hours: Optional[float] = None
-    assigned_to: Optional[str] = None
-    deadline_type: str = "fixed"  # 'fixed', 'event_based', 'flexible'
-    fixed_deadline: Optional[datetime] = None
-    event_trigger: Optional[str] = None
-    deadline_offset_days: int = 0
-    dependencies: List[str] = []
-    tags: List[str] = []
-
-class TaskUpdate(BaseModel):
-    status: Optional[str] = None
-    progress: Optional[int] = None
-    notes: Optional[str] = ""
-    time_logged: Optional[float] = 0.0
-
-class DeadlineEvent(BaseModel):
-    event_name: str
-    event_date: datetime
-    event_data: Dict[str, Any] = {}
-=======
->>>>>>> 4f4d2941
 
 # Initialize data on startup
 @app.on_event("startup")
 async def startup_event():
     """Initialize application data and models"""
-<<<<<<< HEAD
-    global volunteer_data, matching_engine, task_manager, task_scheduler
-=======
-
->>>>>>> 4f4d2941
+
     
     print("🚀 Starting Volunteer PathFinder AI Assistant...")
     
@@ -148,23 +101,7 @@
     except Exception as e:
         print(f"⚠️  Database initialization note: {e}")
     
-<<<<<<< HEAD
-    # Initialize task manager
-    try:
-        task_manager = TaskManager(database)
-        print("✅ Task manager initialized")
-        
-        # Start task scheduler for deadline monitoring
-        task_scheduler = TaskScheduler(task_manager)
-        # Note: In production, run this in a separate process
-        # asyncio.create_task(task_scheduler.start())
-        print("✅ Task scheduler initialized")
-    except Exception as e:
-        print(f"❌ Error initializing task manager: {e}")
-=======
-
->>>>>>> 4f4d2941
-    
+
     # Load and process volunteer data
     try:
         if os.path.exists(settings.VOLUNTEER_DATA_PATH):
@@ -798,257 +735,7 @@
     
     return JSONResponse(content=resources)
 
-<<<<<<< HEAD
-# Task Management API Endpoints
-@app.post("/api/tasks")
-async def create_task(
-    task_data: TaskCreate,
-    created_by: Optional[str] = None
-) -> JSONResponse:
-    """Create a new task with optional event-driven deadlines"""
-    
-    if not task_manager:
-        raise HTTPException(status_code=503, detail="Task management service not available")
-    
-    try:
-        task = await task_manager.create_task(
-            title=task_data.title,
-            description=task_data.description,
-            created_by=created_by,
-            assigned_to=task_data.assigned_to,
-            priority=task_data.priority,
-            category=task_data.category,
-            project_id=task_data.project_id,
-            estimated_hours=task_data.estimated_hours,
-            deadline_type=task_data.deadline_type,
-            fixed_deadline=task_data.fixed_deadline,
-            event_trigger=task_data.event_trigger,
-            deadline_offset_days=task_data.deadline_offset_days,
-            dependencies=task_data.dependencies,
-            tags=task_data.tags
-        )
-        
-        if task:
-            return JSONResponse(content={"task": task, "success": True})
-        else:
-            raise HTTPException(status_code=400, detail="Failed to create task")
-            
-    except ValueError as e:
-        raise HTTPException(status_code=400, detail=str(e))
-    except Exception as e:
-        print(f"❌ Task creation error: {e}")
-        raise HTTPException(status_code=500, detail="Task creation failed")
-
-@app.get("/api/tasks/{task_id}")
-async def get_task(task_id: str) -> JSONResponse:
-    """Get detailed task information"""
-    
-    if not task_manager:
-        raise HTTPException(status_code=503, detail="Task management service not available")
-    
-    try:
-        task = await database.get_task_details(task_id)
-        
-        if task:
-            return JSONResponse(content={"task": task, "success": True})
-        else:
-            raise HTTPException(status_code=404, detail="Task not found")
-            
-    except Exception as e:
-        print(f"❌ Get task error: {e}")
-        raise HTTPException(status_code=500, detail="Failed to get task")
-
-@app.put("/api/tasks/{task_id}")
-async def update_task(
-    task_id: str,
-    task_update: TaskUpdate,
-    user_id: Optional[str] = None
-) -> JSONResponse:
-    """Update task progress and status"""
-    
-    if not task_manager:
-        raise HTTPException(status_code=503, detail="Task management service not available")
-    
-    try:
-        success = await task_manager.update_task_progress(
-            task_id=task_id,
-            user_id=user_id or "system",
-            progress=task_update.progress or 0,
-            status=task_update.status,
-            notes=task_update.notes or "",
-            time_logged=task_update.time_logged or 0.0
-        )
-        
-        if success:
-            return JSONResponse(content={"success": True})
-        else:
-            raise HTTPException(status_code=400, detail="Failed to update task")
-            
-    except ValueError as e:
-        raise HTTPException(status_code=400, detail=str(e))
-    except Exception as e:
-        print(f"❌ Task update error: {e}")
-        raise HTTPException(status_code=500, detail="Task update failed")
-
-@app.post("/api/tasks/{task_id}/assign")
-async def assign_task(
-    task_id: str,
-    user_id: str,
-    assigned_by: Optional[str] = None
-) -> JSONResponse:
-    """Assign a task to a user"""
-    
-    if not task_manager:
-        raise HTTPException(status_code=503, detail="Task management service not available")
-    
-    try:
-        success = await task_manager.assign_task_to_user(task_id, user_id, assigned_by)
-        
-        if success:
-            return JSONResponse(content={"success": True})
-        else:
-            raise HTTPException(status_code=400, detail="Failed to assign task")
-            
-    except Exception as e:
-        print(f"❌ Task assignment error: {e}")
-        raise HTTPException(status_code=500, detail="Task assignment failed")
-
-@app.get("/api/users/{user_id}/tasks")
-async def get_user_tasks(user_id: str) -> JSONResponse:
-    """Get user's task dashboard"""
-    
-    if not task_manager:
-        raise HTTPException(status_code=503, detail="Task management service not available")
-    
-    try:
-        dashboard = await task_manager.get_user_task_dashboard(user_id)
-        
-        return JSONResponse(content=dashboard)
-        
-    except Exception as e:
-        print(f"❌ Get user tasks error: {e}")
-        raise HTTPException(status_code=500, detail="Failed to get user tasks")
-
-@app.get("/api/users/{user_id}/notifications")
-async def get_user_notifications(
-    user_id: str,
-    unread_only: bool = False
-) -> JSONResponse:
-    """Get user notifications"""
-    
-    try:
-        notifications = await database.get_user_notifications(user_id, unread_only)
-        
-        return JSONResponse(content={"notifications": notifications, "success": True})
-        
-    except Exception as e:
-        print(f"❌ Get notifications error: {e}")
-        raise HTTPException(status_code=500, detail="Failed to get notifications")
-
-@app.put("/api/notifications/{notification_id}/read")
-async def mark_notification_read(notification_id: str) -> JSONResponse:
-    """Mark a notification as read"""
-    
-    try:
-        success = await database.mark_notification_read(notification_id)
-        
-        if success:
-            return JSONResponse(content={"success": True})
-        else:
-            raise HTTPException(status_code=400, detail="Failed to mark notification as read")
-            
-    except Exception as e:
-        print(f"❌ Mark notification read error: {e}")
-        raise HTTPException(status_code=500, detail="Failed to mark notification as read")
-
-@app.post("/api/deadline-events")
-async def create_deadline_event(event_data: DeadlineEvent) -> JSONResponse:
-    """Create or update a deadline trigger event"""
-    
-    if not task_manager:
-        raise HTTPException(status_code=503, detail="Task management service not available")
-    
-    try:
-        success = await task_manager.create_deadline_event(
-            event_data.event_name,
-            event_data.event_date,
-            event_data.event_data
-        )
-        
-        if success:
-            return JSONResponse(content={"success": True})
-        else:
-            raise HTTPException(status_code=400, detail="Failed to create deadline event")
-            
-    except Exception as e:
-        print(f"❌ Create deadline event error: {e}")
-        raise HTTPException(status_code=500, detail="Failed to create deadline event")
-
-@app.get("/api/deadlines/upcoming")
-async def get_upcoming_deadlines(days_ahead: int = 7) -> JSONResponse:
-    """Get tasks with upcoming deadlines"""
-    
-    if not task_manager:
-        raise HTTPException(status_code=503, detail="Task management service not available")
-    
-    try:
-        upcoming_tasks = await task_manager.get_upcoming_deadlines(days_ahead)
-        
-        return JSONResponse(content={"upcoming_tasks": upcoming_tasks, "success": True})
-        
-    except Exception as e:
-        print(f"❌ Get upcoming deadlines error: {e}")
-        raise HTTPException(status_code=500, detail="Failed to get upcoming deadlines")
-
-@app.get("/api/deadlines/overdue")
-async def get_overdue_tasks() -> JSONResponse:
-    """Get overdue tasks"""
-    
-    try:
-        overdue_tasks = await database.get_overdue_tasks()
-        
-        return JSONResponse(content={"overdue_tasks": overdue_tasks, "success": True})
-        
-    except Exception as e:
-        print(f"❌ Get overdue tasks error: {e}")
-        raise HTTPException(status_code=500, detail="Failed to get overdue tasks")
-
-@app.get("/api/tasks/analytics")
-async def get_task_analytics(
-    user_id: Optional[str] = None,
-    days: int = 30
-) -> JSONResponse:
-    """Get task analytics"""
-    
-    if not task_manager:
-        raise HTTPException(status_code=503, detail="Task management service not available")
-    
-    try:
-        analytics = await task_manager.get_task_analytics(user_id, days)
-        
-        return JSONResponse(content=analytics)
-        
-    except Exception as e:
-        print(f"❌ Get task analytics error: {e}")
-        raise HTTPException(status_code=500, detail="Failed to get task analytics")
-
-@app.post("/api/tasks/check-deadlines")
-async def trigger_deadline_check() -> JSONResponse:
-    """Manually trigger deadline notification check"""
-    
-    if not task_manager:
-        raise HTTPException(status_code=503, detail="Task management service not available")
-    
-    try:
-        await task_manager.check_and_send_deadline_notifications()
-        
-        return JSONResponse(content={"success": True, "message": "Deadline check completed"})
-        
-    except Exception as e:
-        print(f"❌ Deadline check error: {e}")
-        raise HTTPException(status_code=500, detail="Failed to check deadlines")
-=======
->>>>>>> 4f4d2941
+
 
 # Main web interface
 @app.get("/", response_class=HTMLResponse)
