"""
Main FastAPI application for Volunteer PathFinder AI Assistant
Brings together AI, matching engine, and database
"""
from fastapi import FastAPI, HTTPException, BackgroundTasks, Depends, Request
from fastapi.middleware.cors import CORSMiddleware
from fastapi.staticfiles import StaticFiles
from fastapi.responses import HTMLResponse, JSONResponse, FileResponse
from pydantic import BaseModel
from typing import Dict, List, Optional, Any
import uvicorn
import asyncio
from datetime import datetime
import os
import pandas as pd
import logging

logger = logging.getLogger(__name__)


# Import our modules
from config import settings
from ai_assistant import VolunteerAIAssistant
from matching_engine import VolunteerMatchingEngine
from data_processor import VolunteerDataProcessor
from database import VolunteerDatabase
<<<<<<< HEAD
from bi_connectors import (
    BIConnectorManager, 
    ConnectorConfig, 
    ConnectorType, 
    ExportFormat, 
    RefreshSchedule, 
    bi_connector_manager
)
from scheduler import start_scheduler, stop_scheduler
=======
from google_calendar_client import GoogleCalendarClient
from calendar_sync_service import CalendarSyncService


# Import A/B testing modules
try:
    from api_endpoints import setup_ab_test_endpoints
    AB_TESTING_AVAILABLE = True
except ImportError as e:
    print(f"⚠️  A/B testing modules not available: {e}")
    AB_TESTING_AVAILABLE = False
>>>>>>> ab3a62f6

# Initialize FastAPI app
app = FastAPI(
    title="YMCA Volunteer PathFinder AI Assistant",
    description="AI-powered volunteer matching system for YMCA of Greater Cincinnati",
    version="1.0.0",
    docs_url="/docs" if settings.DEBUG else None
)

# CORS middleware
app.add_middleware(
    CORSMiddleware,
    allow_origins=["*"] if settings.DEBUG else ["https://yourapp.com"],
    allow_credentials=True,
    allow_methods=["*"],
    allow_headers=["*"],
)

# Global instances
ai_assistant = VolunteerAIAssistant()
database = VolunteerDatabase()

volunteer_data = None
matching_engine = None
calendar_client = GoogleCalendarClient()
calendar_sync_service = None


# Pydantic models
class UserProfile(BaseModel):
    email: Optional[str] = None
    first_name: Optional[str] = None
    last_name: Optional[str] = None
    phone: Optional[str] = None
    age: Optional[int] = None
    gender: Optional[str] = None
    city: Optional[str] = None
    state: Optional[str] = None
    zip_code: Optional[str] = None
    is_ymca_member: bool = False
    member_branch: Optional[str] = None

class UserPreferences(BaseModel):
    interests: str = ""
    skills: str = ""
    availability: Dict[str, Any] = {}
    time_commitment: int = 2  # 1=low, 2=medium, 3=high
    location_preference: str = ""
    experience_level: int = 1  # 1=beginner, 2=some, 3=experienced
    volunteer_type: str = ""

class ChatMessage(BaseModel):
    message: str
    conversation_id: Optional[str] = None
    user_id: Optional[str] = None

class FeedbackData(BaseModel):
    match_id: Optional[str] = None
    rating: Optional[int] = None
    feedback_text: str = ""
    feedback_type: str = "general"

<<<<<<< HEAD
class BIConnectorConfigRequest(BaseModel):
    name: str
    connector_type: ConnectorType
    api_key: Optional[str] = None
    client_id: Optional[str] = None
    client_secret: Optional[str] = None
    workspace_id: Optional[str] = None
    dataset_id: Optional[str] = None
    table_id: Optional[str] = None
    refresh_token: Optional[str] = None
    service_account_key: Optional[Dict] = None
    base_url: Optional[str] = None
    custom_config: Optional[Dict] = None

class DataExportRequest(BaseModel):
    connector_name: str
    table_name: str
    export_format: ExportFormat = ExportFormat.JSON
    data_query: Optional[str] = None  # Optional SQL-like query to filter data

class RefreshScheduleRequest(BaseModel):
    connector_name: str
    cron_expression: str = "0 */6 * * *"  # Every 6 hours by default
    enabled: bool = True
=======

>>>>>>> ab3a62f6

# Initialize data on startup
@app.on_event("startup")
async def startup_event():
    """Initialize application data and models"""

    
    print("🚀 Starting Volunteer PathFinder AI Assistant...")
    
    # Initialize database tables
    try:
        await database.initialize_tables()
        print("✅ Database initialized")
    except Exception as e:
        print(f"⚠️  Database initialization note: {e}")
    

    # Load and process volunteer data
    try:
        if os.path.exists(settings.VOLUNTEER_DATA_PATH):
            print("📊 Loading volunteer data...")
            processor = VolunteerDataProcessor(settings.VOLUNTEER_DATA_PATH)
            volunteer_data = processor.get_volunteer_recommendations_data()
            
            # Initialize matching engine
            matching_engine = VolunteerMatchingEngine(volunteer_data)
            matching_engine.train_models()
            
            print(f"✅ Loaded {len(volunteer_data['volunteers'])} volunteer profiles")
            print(f"✅ Loaded {len(volunteer_data['projects'])} projects")
        else:
            print(f"⚠️  Volunteer data file not found: {settings.VOLUNTEER_DATA_PATH}")
    except Exception as e:
        print(f"❌ Error loading volunteer data: {e}")

    
    print("🎉 Volunteer PathFinder AI Assistant is ready!")
    
<<<<<<< HEAD
    # Start BI connector scheduler
    try:
        await start_scheduler()
        print("✅ BI Connector scheduler started")
    except Exception as e:
        print(f"⚠️  BI Connector scheduler initialization note: {e}")

@app.on_event("shutdown")
async def shutdown_event():
    """Cleanup on shutdown"""
    print("🛑 Shutting down Volunteer PathFinder AI Assistant...")
    
    try:
        await stop_scheduler()
        print("✅ BI Connector scheduler stopped")
    except Exception as e:
        print(f"⚠️  BI Connector scheduler shutdown note: {e}")
    
    print("👋 Volunteer PathFinder AI Assistant shutdown complete")
=======
    # Include RBAC router
    try:
        rbac_router = create_rbac_router(database)
        app.include_router(rbac_router)
        print("✅ RBAC API endpoints registered")
    except Exception as e:
        print(f"⚠️  RBAC router error: {e}")
>>>>>>> ab3a62f6

@app.post("/api/reset")
async def reset_context() -> JSONResponse:
    """Reset assistant context and conversation cache."""
    try:
        ai_assistant.clear_conversation()
        return JSONResponse(content={"reset": True})
    except Exception as e:
        return JSONResponse(content={"reset": False, "error": str(e)}, status_code=500)

# Health check
@app.get("/health")
async def health_check():
    """Health check endpoint"""
    return {
        "status": "healthy",
        "timestamp": datetime.now().isoformat(),
        "data_loaded": volunteer_data is not None,
        "models_ready": matching_engine is not None and matching_engine.models_trained
    }

# SSO Authentication Routes
@app.get("/auth/google")
async def google_login():
    """Initiate Google OAuth login"""
    auth_url = sso_auth.get_google_auth_url()
    return {"auth_url": auth_url}

@app.get("/auth/microsoft")
async def microsoft_login():
    """Initiate Microsoft OAuth login"""
    auth_url = sso_auth.get_microsoft_auth_url()
    return {"auth_url": auth_url}

@app.get("/auth/callback/google")
async def google_callback(request: Request):
    """Handle Google OAuth callback"""
    try:
        result = await sso_auth.handle_google_callback(request)
        # Return HTML page that handles the token storage and redirect
        return HTMLResponse(f"""
        <!doctype html>
        <html>
        <head><title>Authentication Complete</title></head>
        <body>
          <script>
            localStorage.setItem('auth_token', '{result["access_token"]}');
            localStorage.setItem('user', '{json.dumps(result["user"])}');
            localStorage.setItem('auth_provider', '{result["provider"]}');
            window.location.href = '/chat';
          </script>
        </body>
        </html>
        """)
    except HTTPException as e:
        return HTMLResponse(f"""
        <!doctype html>
        <html>
        <head><title>Authentication Error</title></head>
        <body>
          <script>
            alert('Authentication failed: {e.detail}');
            window.location.href = '/login';
          </script>
        </body>
        </html>
        """, status_code=e.status_code)

@app.get("/auth/callback/microsoft")
async def microsoft_callback(request: Request):
    """Handle Microsoft OAuth callback"""
    try:
        result = await sso_auth.handle_microsoft_callback(request)
        # Return HTML page that handles the token storage and redirect
        return HTMLResponse(f"""
        <!doctype html>
        <html>
        <head><title>Authentication Complete</title></head>
        <body>
          <script>
            localStorage.setItem('auth_token', '{result["access_token"]}');
            localStorage.setItem('user', '{json.dumps(result["user"])}');
            localStorage.setItem('auth_provider', '{result["provider"]}');
            window.location.href = '/chat';
          </script>
        </body>
        </html>
        """)
    except HTTPException as e:
        return HTMLResponse(f"""
        <!doctype html>
        <html>
        <head><title>Authentication Error</title></head>
        <body>
          <script>
            alert('Authentication failed: {e.detail}');
            window.location.href = '/login';
          </script>
        </body>
        </html>
        """, status_code=e.status_code)

@app.get("/auth/me")
async def get_current_user_info(user = Depends(lambda: get_current_user_optional(database))):
    """Get current user information"""
    if not user:
        raise HTTPException(status_code=401, detail="Not authenticated")
    return {"user": user}

@app.post("/auth/logout")
async def logout():
    """Logout endpoint (client-side token removal)"""
    return {"message": "Logged out successfully", "note": "Remove token from client storage"}

# Serve static files (for web interface)
if os.path.exists("static"):
    app.mount("/static", StaticFiles(directory="static"), name="static")

# Serve login page
@app.get("/login", response_class=HTMLResponse)
async def login_page():
    file_path = os.path.join(os.path.dirname(__file__), "static", "login.html")
    if os.path.exists(file_path):
        return FileResponse(file_path)
    return HTMLResponse("<h3>Login page not found</h3>", status_code=404)

# Serve chat UI directly
@app.get("/chat", response_class=HTMLResponse)
async def chat_page():
    file_path = os.path.join(os.path.dirname(__file__), "static", "chat.html")
    if os.path.exists(file_path):
        return FileResponse(file_path)
    return HTMLResponse("<h3>Chat UI not found. Create static/chat.html</h3>", status_code=404)

# Serve templates UI
@app.get("/templates", response_class=HTMLResponse)
async def templates_page():
    file_path = os.path.join(os.path.dirname(__file__), "static", "templates.html")
    if os.path.exists(file_path):
        return FileResponse(file_path)
    return HTMLResponse("<h3>Templates UI not found.</h3>", status_code=404)

class ProfileRequest(BaseModel):
    name: str

def _split_name(full_name: str) -> tuple[str, str]:
    name = full_name.strip()
    if "," in name:
        last, first = [p.strip() for p in name.split(",", 1)]
        return first, last
    parts = name.split()
    if len(parts) == 1:
        return parts[0], ""
    return parts[0], " ".join(parts[1:])

def _derive_preferences_from_history(history_df: pd.DataFrame) -> dict:
    preferences: dict = {
        "interests": "",
        "skills": "",
        "availability": {},
        "time_commitment": 2,
        "location_preference": "",
        "experience_level": 2,
        "volunteer_type": "",
        "affinity": {"branches": {}, "categories": {}}
    }
    if history_df.empty:
        return preferences
    # Interests from top categories
    top_categories = (
        history_df["project_category"].dropna().astype(str).str.strip().value_counts().head(2).index.tolist()
    )
    preferences["interests"] = ", ".join(top_categories)
    # Location preference from top branch
    if "branch_short" in history_df.columns and history_df["branch_short"].notna().any():
        preferences["location_preference"] = (
            history_df["branch_short"].dropna().astype(str).str.strip().value_counts().idxmax()
        )
        # Branch affinity histogram
        preferences["affinity"]["branches"] = history_df["branch_short"].dropna().astype(str).value_counts().to_dict()
    # Category affinity histogram
    if "project_category" in history_df.columns and history_df["project_category"].notna().any():
        preferences["affinity"]["categories"] = history_df["project_category"].dropna().astype(str).value_counts().to_dict()
    # Experience level heuristic by sessions
    sessions = history_df["date"].nunique()
    preferences["experience_level"] = 3 if sessions >= 10 else (2 if sessions >= 3 else 1)
    return preferences

@app.post("/api/profile")
async def get_profile_analysis(req: ProfileRequest, request: Request) -> JSONResponse:
    """Analyze a volunteer's profile by their name from the Excel dataset and suggest matches."""
    if volunteer_data is None:
        raise HTTPException(status_code=503, detail="Volunteer data not loaded")

    interactions: pd.DataFrame = volunteer_data.get("interactions")
    profiles: pd.DataFrame = volunteer_data.get("volunteers")
    projects: pd.DataFrame = volunteer_data.get("projects")
    if interactions is None or profiles is None:
        raise HTTPException(status_code=500, detail="Volunteer dataset incomplete")

    first_name, last_name = _split_name(req.name)
    df = interactions.copy()
    # Normalize name columns
    for col in ("first_name", "last_name"):
        if col in df.columns:
            df[col] = df[col].astype(str)
    # Filter by case-insensitive name match
    mask = df["first_name"].str.lower().str.strip().eq(first_name.lower().strip())
    if last_name:
        mask &= df["last_name"].str.lower().str.strip().eq(last_name.lower().strip())
    candidate_rows = df[mask]

    if candidate_rows.empty:
        # Try partial match on last name if provided
        if last_name:
            mask2 = df["last_name"].str.lower().str.contains(last_name.lower().strip(), na=False)
            candidate_rows = df[mask2]
        if candidate_rows.empty:
            return JSONResponse(content={
                "found": False,
                "message": f"No volunteer found for '{req.name}'. Try exact First Last name as in the records.",
            })

    # Choose the most active contact if multiple
    by_contact = candidate_rows.groupby("contact_id")["hours"].sum().sort_values(ascending=False)
    contact_id = by_contact.index[0]
    person_rows = df[df["contact_id"] == contact_id]

    # Aggregate stats
    # Use pledged total instead of hours to avoid undercounting duplicates
    total_hours = float(person_rows.get("pledged", pd.Series([0]*len(person_rows))).fillna(0).sum())
    sessions = int(person_rows["date"].nunique()) if "date" in person_rows.columns else int(len(person_rows))
    unique_projects = int(person_rows["project_id"].nunique()) if "project_id" in person_rows.columns else 0
    first_date = str(person_rows["date"].min()) if "date" in person_rows.columns else None
    last_date = str(person_rows["date"].max()) if "date" in person_rows.columns else None
    top_branches = person_rows["branch_short"].dropna().astype(str).value_counts().to_dict() if "branch_short" in person_rows.columns else {}
    top_categories = person_rows["project_category"].dropna().astype(str).value_counts().to_dict()

    # Top projects with total hours
    # Top projects by pledged total
    pledged_series = person_rows.get("pledged") if "pledged" in person_rows.columns else person_rows.get("hours")
    agg_df = (
        person_rows.assign(_pledged=pledged_series.fillna(0))
        .groupby(["project_id", "project_clean", "branch_short"], dropna=False)["_pledged"].sum().reset_index()
        .rename(columns={"_pledged": "pledged_total"})
    )
    top_projects_df = agg_df.sort_values("pledged_total", ascending=False).head(5)
    top_projects_list = []
    for _, r in top_projects_df.iterrows():
        top_projects_list.append({
            "project_id": int(r["project_id"]) if pd.notna(r["project_id"]) else None,
            "project_name": str(r["project_clean"]) if pd.notna(r["project_clean"]) else "",
            "branch": str(r["branch_short"]) if pd.notna(r["branch_short"]) else "",
            "pledged": float(r["pledged_total"]) if pd.notna(r["pledged_total"]) else 0.0
        })

    # Pull profile info (age, member, gender, volunteer_type) from aggregated profiles if available
    persona = None
    age = None
    is_member = None
    gender = None
    if "contact_id" in profiles.columns and (profiles["contact_id"] == contact_id).any():
        rowp = profiles[profiles["contact_id"] == contact_id].iloc[0].to_dict()
        persona = rowp.get("volunteer_type")
        age = rowp.get("age")
        is_member = rowp.get("is_ymca_member")
        gender = rowp.get("gender")

    # Derive preferences and recommendations
    preferences = _derive_preferences_from_history(person_rows)
    if persona:
        preferences["volunteer_type"] = str(persona)

    recs = []
    if matching_engine is not None and matching_engine.models_trained:
        try:
            recs = matching_engine.find_matches(preferences, top_k=8)
            # Re-rank using branch/category affinity and engagement heuristics
            branch_aff = (preferences.get("affinity", {}) or {}).get("branches", {})
            cat_aff = (preferences.get("affinity", {}) or {}).get("categories", {})
            sessions_score = min(1.0, (sessions / 10.0))  # more sessions => small boost
            def boosted_score(rec):
                score = rec.get("score", 0) or 0
                b = rec.get("branch", "")
                c = rec.get("category", "")
                boost = 1.0
                if b in branch_aff:
                    boost += 0.08
                if c in cat_aff:
                    boost += 0.08
                boost += 0.04 * sessions_score
                return score * boost
            for rec in recs:
                rec["score"] = float(max(0.0, min(1.0, boosted_score(rec))))
            recs = sorted(recs, key=lambda r: r.get("score", 0), reverse=True)[:5]
        except Exception:
            recs = []

    # Build human-readable summary
    name_display = f"{first_name} {last_name}".strip()
    summary_lines = [
        f"Profile for {name_display}:",
        f"- Total hours: {total_hours:.2f} across {sessions} sessions and {unique_projects} projects",
    ]
    if top_branches:
        top_branch_name = max(top_branches, key=top_branches.get)
        summary_lines.append(f"- Primary branch: {top_branch_name}")
    if top_categories:
        cats = ", ".join(list(top_categories.keys())[:3])
        summary_lines.append(f"- Focus areas: {cats}")
    if persona:
        summary_lines.append(f"- Volunteer type: {persona}")
    if age:
        summary_lines.append(f"- Age: {int(age)}")
    if is_member is not None:
        summary_lines.append(f"- YMCA Member: {'Yes' if is_member else 'No'}")

    profile_payload = {
        "found": True,
        "contact_id": contact_id,
        "name": name_display,
        "stats": {
            "total_hours": total_hours,
            "sessions": sessions,
            "unique_projects": unique_projects,
            "first_date": first_date,
            "last_date": last_date,
        },
        "top_branches": top_branches,
        "top_categories": top_categories,
        "top_projects": top_projects_list,
        "persona": persona,
        "age": age,
        "is_member": is_member,
        "gender": gender,
        "preferences": preferences,
        "recommendations": recs,
        "summary": "\n".join(summary_lines)
    }
    # Apply PII redaction based on user context
    try:
        user_context = get_user_context_from_request(request)
        # Apply PII masking to the profile payload
        masked_payload = pii_engine.mask_volunteer_profile(
            profile_payload, 
            user_context, 
            target_user_id=str(contact_id)
        )
    except Exception as e:
        print(f"⚠️ PII redaction error: {e}")
        # Fall back to basic public masking
        user_context = UserContext(permission_level=ViewPermissionLevel.PUBLIC)
        masked_payload = pii_engine.mask_data(profile_payload, user_context)
    
    # Save context for subsequent AI chats (use original unmasked data)
    try:
        ai_assistant.add_context("profile", profile_payload)
    except Exception:
        pass
    
    return JSONResponse(content=masked_payload)

# Main chat interface
@app.post("/api/chat")
async def chat_with_assistant(
    chat_data: ChatMessage,
    background_tasks: BackgroundTasks,
    current_user = Depends(lambda: get_current_user_optional(database))
) -> JSONResponse:
    """Main chat endpoint for the AI assistant"""
    
    try:
        # Get AI response
        response = await ai_assistant.chat(
            user_message=chat_data.message,
            conversation_id=chat_data.conversation_id
        )
        
        # Use current user ID if available
        user_id = current_user['id'] if current_user else chat_data.user_id
        
        # Save to database in background
        if chat_data.conversation_id:
            background_tasks.add_task(
                save_conversation_message,
                chat_data.conversation_id,
                chat_data.message,
                response.get('response', ''),
                user_id
            )
        
        # Track analytics
        background_tasks.add_task(
            database.track_event,
            "chat_message",
            {
                "message_length": len(chat_data.message),
                "response_success": response.get('success', False)
            },
            user_id,
            chat_data.conversation_id
        )
        
        return JSONResponse(content=response)
        
    except Exception as e:
        print(f"❌ Chat error: {e}")
        raise HTTPException(status_code=500, detail="Chat service temporarily unavailable")

# Volunteer matching
@app.post("/api/match")
async def get_volunteer_matches(
    preferences: UserPreferences,
    background_tasks: BackgroundTasks,
    current_user = Depends(lambda: get_current_user_optional(database)),
    user_id: Optional[str] = None
) -> JSONResponse:
    """Get personalized volunteer recommendations"""
    
    if not matching_engine:
        raise HTTPException(status_code=503, detail="Matching service not available")
    
    try:
        # Convert preferences to dict
        preferences_dict = preferences.dict()
        
        # Get AI-powered recommendations
        ai_recommendations = await ai_assistant.get_volunteer_recommendations(
            preferences_dict, 
            volunteer_data
        )
        
        # Get ML-based matches
        ml_matches = matching_engine.find_matches(preferences_dict, top_k=5)
        
        # Get success prediction
        success_prediction = matching_engine.predict_volunteer_success(preferences_dict)
        
        # Get branch recommendations
        branch_recommendations = matching_engine.get_branch_recommendations(preferences_dict)
        
        # Combine results
        result = {
            "ai_recommendations": ai_recommendations.get('recommendations', ''),
            "ml_matches": ml_matches,
            "success_prediction": success_prediction,
            "branch_recommendations": branch_recommendations,
            "insights": volunteer_data.get('insights', {}),
            "generated_at": datetime.now().isoformat()
        }
        
        # Use current user ID if available, otherwise fallback to provided user_id
        effective_user_id = current_user['id'] if current_user else user_id
        
        # Save matches to database
        if effective_user_id:
            background_tasks.add_task(
                database.save_volunteer_matches,
                effective_user_id,
                ml_matches
            )
            
            # Save preferences
            background_tasks.add_task(
                database.save_user_preferences,
                effective_user_id,
                preferences_dict
            )
        
        # Track analytics
        background_tasks.add_task(
            database.track_event,
            "volunteer_matching",
            {
                "preferences": preferences_dict,
                "matches_count": len(ml_matches),
                "top_match_score": ml_matches[0]['score'] if ml_matches else 0
            },
            effective_user_id
        )
        
        return JSONResponse(content=result)
        
    except Exception as e:
        print(f"❌ Matching error: {e}")
        raise HTTPException(status_code=500, detail="Matching service temporarily unavailable")

# User management
@app.post("/api/users")
async def create_user(user_data: UserProfile) -> JSONResponse:
    """Create a new user profile"""
    
    try:
        user = await database.create_user(user_data.dict(exclude_unset=True))
        
        if user:
            # Track user creation
            await database.track_event(
                "user_created",
                {"source": "api"},
                user['id']
            )
            
            return JSONResponse(content={"user": user, "success": True})
        else:
            raise HTTPException(status_code=400, detail="Failed to create user")
            
    except Exception as e:
        print(f"❌ User creation error: {e}")
        raise HTTPException(status_code=500, detail="User creation failed")

@app.get("/api/users/{user_id}")
async def get_user(user_id: str, request: Request) -> JSONResponse:
    """Get user profile"""
    
    try:
        user = await database.get_user(user_id=user_id)
        
        if user:
            # Get user preferences
            preferences = await database.get_user_preferences(user_id)
            
            # Get user matches
            matches = await database.get_user_matches(user_id)
            
            response_data = {
                "user": user,
                "preferences": preferences,
                "matches": matches,
                "success": True
            }
            
            # Apply PII redaction based on user context
            try:
                user_context = get_user_context_from_request(request)
                masked_response = pii_engine.mask_volunteer_profile(
                    response_data, 
                    user_context, 
                    target_user_id=user_id
                )
            except Exception as e:
                print(f"⚠️ PII redaction error: {e}")
                # Fall back to basic public masking
                user_context = UserContext(permission_level=ViewPermissionLevel.PUBLIC)
                masked_response = pii_engine.mask_data(response_data, user_context)
            
            return JSONResponse(content=masked_response)
        else:
            raise HTTPException(status_code=404, detail="User not found")
            
    except Exception as e:
        print(f"❌ Get user error: {e}")
        raise HTTPException(status_code=500, detail="Failed to get user")

# Conversations
@app.post("/api/conversations")
async def start_conversation(user_id: Optional[str] = None) -> JSONResponse:
    """Start a new conversation"""
    
    try:
        conversation_id = await database.create_conversation(user_id=user_id)
        
        # Track conversation start
        await database.track_event(
            "conversation_started",
            {},
            user_id,
            conversation_id
        )
        
        return JSONResponse(content={
            "conversation_id": conversation_id,
            "success": True
        })
        
    except Exception as e:
        print(f"❌ Conversation creation error: {e}")
        raise HTTPException(status_code=500, detail="Failed to start conversation")

@app.get("/api/conversations/{conversation_id}/history")
async def get_conversation_history(conversation_id: str) -> JSONResponse:
    """Get conversation history"""
    
    try:
        messages = await database.get_conversation_history(conversation_id)
        
        return JSONResponse(content={
            "messages": messages,
            "conversation_id": conversation_id,
            "success": True
        })
        
    except Exception as e:
        print(f"❌ Get conversation error: {e}")
        raise HTTPException(status_code=500, detail="Failed to get conversation")

# Onboarding guidance
@app.get("/api/onboarding/{step}")
async def get_onboarding_guidance(step: str) -> JSONResponse:
    """Get step-by-step onboarding guidance"""
    
    try:
        guidance = await ai_assistant.get_onboarding_guidance(step)
        
        return JSONResponse(content=guidance)
        
    except Exception as e:
        print(f"❌ Onboarding guidance error: {e}")
        raise HTTPException(status_code=500, detail="Onboarding guidance not available")

# Feedback
@app.post("/api/feedback")
async def submit_feedback(
    feedback_data: FeedbackData,
    user_id: Optional[str] = None
) -> JSONResponse:
    """Submit user feedback"""
    
    try:
        success = await database.save_feedback(user_id, feedback_data.dict())
        
        if success:
            # Track feedback submission
            await database.track_event(
                "feedback_submitted",
                {
                    "feedback_type": feedback_data.feedback_type,
                    "rating": feedback_data.rating
                },
                user_id
            )
            
            return JSONResponse(content={"success": True})
        else:
            raise HTTPException(status_code=400, detail="Failed to save feedback")
            
    except Exception as e:
        print(f"❌ Feedback error: {e}")
        raise HTTPException(status_code=500, detail="Failed to submit feedback")

# Analytics
@app.get("/api/analytics")
async def get_analytics(days: int = 30) -> JSONResponse:
    """Get system analytics"""
    
    try:
        analytics = await database.get_user_analytics(days)
        popular_matches = await database.get_popular_matches()
        
        # Add volunteer data insights
        insights = volunteer_data.get('insights', {}) if volunteer_data else {}
        
        result = {
            "usage_analytics": analytics,
            "popular_matches": popular_matches,
            "volunteer_insights": insights,
            "system_status": {
                "data_loaded": volunteer_data is not None,
                "models_trained": matching_engine is not None and matching_engine.models_trained,
                "total_volunteers": len(volunteer_data['volunteers']) if volunteer_data else 0,
                "total_projects": len(volunteer_data['projects']) if volunteer_data else 0
            }
        }
        
        return JSONResponse(content=result)
        
    except Exception as e:
        print(f"❌ Analytics error: {e}")
        raise HTTPException(status_code=500, detail="Analytics not available")

# Google Calendar Integration Endpoints

@app.get("/api/calendar/auth-url/{user_id}")
async def get_calendar_auth_url(user_id: str) -> JSONResponse:
    """Get Google Calendar OAuth authorization URL for a user"""
    try:
        redirect_uri = f"{settings.BASE_URL}/api/calendar/callback"
        auth_url = calendar_client.get_authorization_url(user_id, redirect_uri)
        
        return JSONResponse(content={
            "auth_url": auth_url,
            "user_id": user_id,
            "success": True
        })
        
    except Exception as e:
        logger.error(f"Error generating calendar auth URL: {e}")
        raise HTTPException(status_code=500, detail="Failed to generate authorization URL")

@app.get("/api/calendar/callback")
async def calendar_auth_callback(code: str, state: str, error: str = None):
    """Handle Google Calendar OAuth callback"""
    if error:
        return JSONResponse(content={"success": False, "error": error}, status_code=400)
    
    try:
        user_id = state  # state parameter contains user_id
        redirect_uri = f"{settings.BASE_URL}/api/calendar/callback"
        
        # Exchange code for tokens
        token_data = calendar_client.exchange_code_for_tokens(user_id, code, redirect_uri)
        
        # Get user's calendar list to find primary calendar
        calendars = calendar_client.list_calendars(user_id)
        primary_calendar = next((cal for cal in calendars if cal.get('primary')), calendars[0] if calendars else None)
        
        # Save authentication data to database
        auth_data = {
            'user_id': user_id,
            'access_token': token_data['access_token'],
            'refresh_token': token_data['refresh_token'],
            'expires_at': token_data['expires_at'],
            'scopes': token_data['scopes'],
            'calendar_id': primary_calendar['id'] if primary_calendar else 'primary',
            'sync_enabled': True
        }
        
        success = await database.save_google_calendar_auth(user_id, auth_data)
        
        if success:
            # Track calendar connection event
            await database.track_event(
                "calendar_connected",
                {"calendar_id": auth_data['calendar_id']},
                user_id
            )
            
            return JSONResponse(content={
                "success": True,
                "message": "Google Calendar connected successfully",
                "calendar_id": auth_data['calendar_id']
            })
        else:
            raise HTTPException(status_code=500, detail="Failed to save calendar authentication")
            
    except Exception as e:
        logger.error(f"Error in calendar auth callback: {e}")
        raise HTTPException(status_code=500, detail="Calendar authentication failed")

@app.get("/api/calendar/status/{user_id}")
async def get_calendar_status(user_id: str) -> JSONResponse:
    """Get Google Calendar connection status for a user"""
    try:
        auth_data = await database.get_google_calendar_auth(user_id)
        is_authenticated = calendar_client.is_user_authenticated(user_id)
        
        return JSONResponse(content={
            "connected": auth_data is not None,
            "authenticated": is_authenticated,
            "sync_enabled": auth_data.get('sync_enabled', False) if auth_data else False,
            "calendar_id": auth_data.get('calendar_id') if auth_data else None,
            "email": auth_data.get('email') if auth_data else None
        })
        
    except Exception as e:
        logger.error(f"Error getting calendar status: {e}")
        raise HTTPException(status_code=500, detail="Failed to get calendar status")

@app.post("/api/calendar/disconnect/{user_id}")
async def disconnect_calendar(user_id: str) -> JSONResponse:
    """Disconnect Google Calendar for a user"""
    try:
        # Revoke Google access
        calendar_client.revoke_user_access(user_id)
        
        # Remove from database
        await database.delete_google_calendar_auth(user_id)
        
        # Track disconnection
        await database.track_event("calendar_disconnected", {}, user_id)
        
        return JSONResponse(content={
            "success": True,
            "message": "Google Calendar disconnected successfully"
        })
        
    except Exception as e:
        logger.error(f"Error disconnecting calendar: {e}")
        raise HTTPException(status_code=500, detail="Failed to disconnect calendar")

@app.post("/api/calendar/sync/{user_id}")
async def sync_calendar(user_id: str, sync_request: CalendarSyncRequest) -> JSONResponse:
    """Manually trigger calendar sync for a user"""
    if not calendar_sync_service:
        raise HTTPException(status_code=503, detail="Calendar sync service not available")
    
    try:
        result = await calendar_sync_service.sync_volunteer_shifts(user_id, sync_request.sync_direction)
        
        # Track sync event
        await database.track_event(
            "calendar_sync",
            {
                "sync_direction": sync_request.sync_direction,
                "result": result['summary']
            },
            user_id
        )
        
        return JSONResponse(content=result)
        
    except Exception as e:
        logger.error(f"Error syncing calendar: {e}")
        raise HTTPException(status_code=500, detail="Calendar sync failed")

@app.post("/api/shifts")
async def create_volunteer_shift(shift_data: VolunteerShiftData, user_id: str) -> JSONResponse:
    """Create a new volunteer shift"""
    if not calendar_sync_service:
        raise HTTPException(status_code=503, detail="Calendar sync service not available")
    
    try:
        shift_dict = shift_data.dict()
        shift_dict['user_id'] = user_id
        
        result = await calendar_sync_service.create_shift_with_calendar(shift_dict)
        
        # Track shift creation
        await database.track_event(
            "shift_created",
            {
                "project_name": shift_data.project_name,
                "branch": shift_data.branch,
                "calendar_synced": result.get('calendar_synced', False)
            },
            user_id
        )
        
        return JSONResponse(content=result)
        
    except Exception as e:
        logger.error(f"Error creating volunteer shift: {e}")
        raise HTTPException(status_code=500, detail="Failed to create volunteer shift")

@app.put("/api/shifts/{shift_id}")
async def update_volunteer_shift(shift_id: str, shift_updates: VolunteerShiftData, user_id: str) -> JSONResponse:
    """Update a volunteer shift"""
    if not calendar_sync_service:
        raise HTTPException(status_code=503, detail="Calendar sync service not available")
    
    try:
        updates = shift_updates.dict(exclude_unset=True)
        updates['user_id'] = user_id
        
        result = await calendar_sync_service.update_shift_with_calendar(shift_id, updates)
        
        # Track shift update
        await database.track_event(
            "shift_updated",
            {
                "shift_id": shift_id,
                "calendar_synced": result.get('calendar_synced', False)
            },
            user_id
        )
        
        return JSONResponse(content=result)
        
    except Exception as e:
        logger.error(f"Error updating volunteer shift: {e}")
        raise HTTPException(status_code=500, detail="Failed to update volunteer shift")

@app.delete("/api/shifts/{shift_id}")
async def delete_volunteer_shift(shift_id: str, user_id: str) -> JSONResponse:
    """Delete a volunteer shift"""
    if not calendar_sync_service:
        raise HTTPException(status_code=503, detail="Calendar sync service not available")
    
    try:
        result = await calendar_sync_service.delete_shift_with_calendar(shift_id, user_id)
        
        # Track shift deletion
        await database.track_event(
            "shift_deleted",
            {
                "shift_id": shift_id,
                "calendar_deleted": result.get('calendar_deleted', False)
            },
            user_id
        )
        
        return JSONResponse(content=result)
        
    except Exception as e:
        logger.error(f"Error deleting volunteer shift: {e}")
        raise HTTPException(status_code=500, detail="Failed to delete volunteer shift")

@app.get("/api/shifts/{user_id}")
async def get_volunteer_shifts(user_id: str, 
                              start_date: Optional[str] = None,
                              end_date: Optional[str] = None) -> JSONResponse:
    """Get volunteer shifts for a user"""
    try:
        start_dt = datetime.fromisoformat(start_date.replace('Z', '+00:00')) if start_date else None
        end_dt = datetime.fromisoformat(end_date.replace('Z', '+00:00')) if end_date else None
        
        shifts = await database.get_volunteer_shifts(user_id, start_dt, end_dt)
        
        return JSONResponse(content={
            "shifts": shifts,
            "user_id": user_id,
            "count": len(shifts)
        })
        
    except Exception as e:
        logger.error(f"Error getting volunteer shifts: {e}")
        raise HTTPException(status_code=500, detail="Failed to get volunteer shifts")

@app.get("/api/calendar/sync-history/{user_id}")
async def get_sync_history(user_id: str, limit: int = 50) -> JSONResponse:
    """Get calendar sync history for a user"""
    try:
        history = await database.get_sync_history(user_id, limit)
        
        return JSONResponse(content={
            "sync_history": history,
            "user_id": user_id,
            "count": len(history)
        })
        
    except Exception as e:
        logger.error(f"Error getting sync history: {e}")
        raise HTTPException(status_code=500, detail="Failed to get sync history")

# Resources and information
@app.get("/api/resources")
async def get_resources() -> JSONResponse:
    """Get YMCA volunteer resources and links"""
    
    resources = {
        "official_links": {
            "volunteer_page": settings.YMCA_VOLUNTEER_PAGE,
            "project_catalog": settings.VOLUNTEER_MATTERS_CATALOG,
            "interest_form": settings.VOLUNTEER_INTEREST_FORM,
            "registration": "https://cincinnatiymca.volunteermatters.org/volunteer/register"
        },
        "branches": {
            "Blue Ash YMCA": {
                "address": "4449 Cooper Rd, Blue Ash, OH 45242",
                "phone": "(513) 745-9622",
                "specialties": ["Fitness", "Youth Programs", "Competitive Swimming"]
            },
            "M.E. Lyons YMCA": {
                "address": "3447 Madison Rd, Cincinnati, OH 45209", 
                "phone": "(513) 871-4900",
                "specialties": ["Group Exercise", "Community Events", "Senior Programs"]
            },
            "Campbell County YMCA": {
                "address": "2.05 Dave Cowens Dr, Newport, KY 41071",
                "phone": "(859) 431-5000",
                "specialties": ["Youth Development", "Childcare", "Family Programs"]
            },
            "Clippard YMCA": {
                "address": "2143 Ferguson Rd, Cincinnati, OH 45238",
                "phone": "(513) 681-0003",
                "specialties": ["Youth Sports", "Leadership Development", "Community Outreach"]
            }
        },
        "volunteer_types": {
            "Youth Development": "Mentoring, after-school programs, summer camps",
            "Fitness & Wellness": "Group exercise, swimming instruction, sports coaching",
            "Special Events": "Fundraisers, community celebrations, holiday programs",
            "Facility Support": "Maintenance, organization, member services",
            "Administrative": "Office support, data entry, communications"
        }
    }
    
    return JSONResponse(content=resources)



# Main web interface
@app.get("/", response_class=HTMLResponse)
async def main_interface():
    """Minimal home that routes to the Chat UI."""
    return HTMLResponse("""
    <!doctype html>
    <html lang=\"en\">
    <head>
      <meta charset=\"utf-8\" />
      <meta name=\"viewport\" content=\"width=device-width, initial-scale=1\" />
      <title>YMCA Volunteer PathFinder</title>
      <style>
        :root {
          --bg: #ffffff; --fg: #111111; --muted: #6b7280; --border: #e5e7eb; --accent: #111111;
        }
        *{box-sizing:border-box}
        body{margin:0;font-family:ui-sans-serif,system-ui,-apple-system,Segoe UI,Roboto;background:var(--bg);color:var(--fg)}
        .wrap{max-width:1000px;margin:0 auto;padding:32px}
        .hero{padding:40px 0;border-bottom:1px solid var(--border)}
        h1{font-size:32px;margin:0 0 6px 0}
        p.lead{color:var(--muted);font-size:16px;margin:0}
        .cta{display:inline-block;margin-top:16px;padding:12px 18px;border:1px solid var(--fg);border-radius:999px;text-decoration:none;color:var(--bg);background:var(--fg);font-weight:700}
        .grid{display:grid;grid-template-columns:repeat(auto-fit,minmax(260px,1fr));gap:16px;margin-top:24px}
        .card{border:1px solid var(--border);border-radius:12px;padding:16px;background:#fff}
        h2{font-size:20px;margin:0 0 10px 0}
        ul{margin:8px 0 0 18px;padding:0}
        li{margin:6px 0;color:#222}
        a{color:#111;text-underline-offset:3px}
        .section{padding:28px 0;border-top:1px solid var(--border)}
        .muted{color:var(--muted)}
      </style>
    </head>
    <body>
      <div class=\"wrap\">
        <section class=\"hero\">
          <h1>YMCA Volunteer PathFinder</h1>
          <p class=\"lead\">An AI assistant that helps you explore, understand, and navigate YMCA volunteer opportunities.</p>

        </section>

        <section class=\"section\">
          <div class=\"grid\">
            <div class=\"card\">
              <h2>What it can do</h2>
              <ul>
                <li>Answer questions about volunteering (requirements, process, types)</li>
                <li>Guide you step-by-step through VolunteerMatters onboarding</li>
                <li>Recommend roles based on interests, age, and schedule</li>
                <li>Point you to the right resources and next steps</li>
              </ul>
            </div>
            <div class=\"card\">
              <h2>How it works</h2>
              <ul>
                <li><strong>Tell your name</strong> – we analyze your past activity (if any) from YMCA records</li>
                <li><strong>Share preferences</strong> – interests, availability, location</li>
                <li><strong>Get matches</strong> – personalized, with reasons and time commitments</li>
                <li><strong>Onboard</strong> – step-by-step help to register and complete credentials</li>
              </ul>
            </div>
            <div class=\"card\">
              <h2>Resources</h2>
              <ul>
                <li><a href=\"https://www.myy.org/volunteering\" target=\"_blank\">YMCA of Greater Cincinnati – Volunteering</a></li>
                <li><a href=\"https://cincinnatiymca.volunteermatters.org/project-catalog\" target=\"_blank\">VolunteerMatters Project Catalog</a></li>
                <li><a href=\"https://ymcacincinnati.qualtrics.com/jfe/form/SV_0JklTjQEJTQmS2i\" target=\"_blank\">Volunteer Interest Form</a></li>
                <li><a href=\"https://cincinnatiymca.volunteermatters.org/volunteer/register\" target=\"_blank\">VolunteerMatters – Register</a></li>
              </ul>
            </div>
          </div>
        </section>

        <section class=\"section\">
          <div class=\"grid\">
            <div class=\"card\">
              <h2>Optional add‑ons</h2>
              <ul>
                <li>Chat-style experience (this site)</li>
                <li>Sample Q&A for FAQs (credentials, background checks, training)</li>
                <li>Visual guides and links for next steps</li>
              </ul>
            </div>
            <div class=\"card\">
              <h2>Success by end of day</h2>
              <ul>
                <li>A functioning assistant that supports new volunteers</li>
                <li>Friendly, accurate, YMCA-aligned guidance</li>
                <li>Clear docs on how staff/branches can use it</li>
              </ul>
            </div>
            <div class=\"card\">
              <h2>Purpose & Impact</h2>
              <p class=\"muted\">Help individuals explore volunteering with confidence and clarity — making it easier to take the first step and contribute in ways aligned with YMCA needs.</p>
            </div>
          </div>
        </section>

        <section class=\"section\">
          <p class=\"muted\">Need help now? <a href=\"/chat\">Open the assistant</a> and say 
            <em>“My name is First Last”</em> to get personalized recommendations.</p>
        </section>
      </div>
    </body>
    </html>
    """)

# BI Connector Management Endpoints
@app.post("/api/bi-connectors/register")
async def register_bi_connector(config_request: BIConnectorConfigRequest) -> JSONResponse:
    """Register a new BI connector"""
    try:
        config = ConnectorConfig(
            name=config_request.name,
            connector_type=config_request.connector_type,
            api_key=config_request.api_key,
            client_id=config_request.client_id,
            client_secret=config_request.client_secret,
            workspace_id=config_request.workspace_id,
            dataset_id=config_request.dataset_id,
            table_id=config_request.table_id,
            refresh_token=config_request.refresh_token,
            service_account_key=config_request.service_account_key,
            base_url=config_request.base_url,
            custom_config=config_request.custom_config
        )
        
        success = bi_connector_manager.register_connector(config)
        
        if success:
            return JSONResponse(content={
                "success": True,
                "message": f"BI connector '{config_request.name}' registered successfully",
                "connector_type": config_request.connector_type
            })
        else:
            raise HTTPException(status_code=400, detail="Failed to register BI connector")
            
    except Exception as e:
        raise HTTPException(status_code=500, detail=f"BI connector registration failed: {str(e)}")

@app.get("/api/bi-connectors")
async def list_bi_connectors() -> JSONResponse:
    """List all registered BI connectors"""
    try:
        connectors = bi_connector_manager.list_connectors()
        return JSONResponse(content={
            "success": True,
            "connectors": connectors,
            "count": len(connectors)
        })
    except Exception as e:
        raise HTTPException(status_code=500, detail=f"Failed to list connectors: {str(e)}")

@app.post("/api/bi-connectors/{connector_name}/test")
async def test_bi_connector(connector_name: str) -> JSONResponse:
    """Test connection to a specific BI connector"""
    try:
        connector = bi_connector_manager.get_connector(connector_name)
        if not connector:
            raise HTTPException(status_code=404, detail=f"Connector '{connector_name}' not found")
        
        result = await connector.test_connection()
        return JSONResponse(content={
            "connector_name": connector_name,
            **result
        })
    except Exception as e:
        raise HTTPException(status_code=500, detail=f"Connection test failed: {str(e)}")

@app.post("/api/bi-connectors/test-all")
async def test_all_bi_connectors() -> JSONResponse:
    """Test connections to all registered BI connectors"""
    try:
        results = await bi_connector_manager.test_all_connectors()
        return JSONResponse(content={
            "success": True,
            "test_results": results
        })
    except Exception as e:
        raise HTTPException(status_code=500, detail=f"Connection tests failed: {str(e)}")

@app.post("/api/bi-connectors/export")
async def export_data_to_bi(
    export_request: DataExportRequest,
    background_tasks: BackgroundTasks
) -> JSONResponse:
    """Export volunteer data to BI connector"""
    try:
        # Get volunteer data for export
        if volunteer_data is None:
            raise HTTPException(status_code=503, detail="Volunteer data not loaded")
        
        # Prepare data based on request
        if export_request.data_query:
            # In a real implementation, you'd parse and execute the query
            # For now, we'll export all volunteer data
            data_df = pd.DataFrame(volunteer_data.get('volunteers', []))
        else:
            # Export all volunteer data
            data_df = pd.DataFrame(volunteer_data.get('volunteers', []))
        
        if data_df.empty:
            raise HTTPException(status_code=400, detail="No data available for export")
        
        # Start export job in background
        job = await bi_connector_manager.export_data_to_connector(
            export_request.connector_name,
            data_df,
            export_request.table_name,
            export_request.export_format
        )
        
        return JSONResponse(content={
            "success": True,
            "job_id": job.id,
            "message": f"Export job started for connector '{export_request.connector_name}'",
            "status": job.status,
            "record_count": job.record_count
        })
        
    except Exception as e:
        raise HTTPException(status_code=500, detail=f"Data export failed: {str(e)}")

@app.get("/api/bi-connectors/export-jobs/{job_id}")
async def get_export_job_status(job_id: str) -> JSONResponse:
    """Get status of export job"""
    try:
        job = bi_connector_manager.get_export_job(job_id)
        if not job:
            raise HTTPException(status_code=404, detail=f"Export job '{job_id}' not found")
        
        return JSONResponse(content={
            "success": True,
            "job": {
                "id": job.id,
                "connector_name": job.connector_name,
                "connector_type": job.connector_type,
                "status": job.status,
                "created_at": job.created_at.isoformat(),
                "started_at": job.started_at.isoformat() if job.started_at else None,
                "completed_at": job.completed_at.isoformat() if job.completed_at else None,
                "error_message": job.error_message,
                "record_count": job.record_count,
                "export_format": job.export_format
            }
        })
    except Exception as e:
        raise HTTPException(status_code=500, detail=f"Failed to get job status: {str(e)}")

@app.post("/api/bi-connectors/{connector_name}/refresh")
async def refresh_bi_connector_dataset(
    connector_name: str,
    dataset_id: Optional[str] = None
) -> JSONResponse:
    """Refresh dataset in BI connector"""
    try:
        result = await bi_connector_manager.refresh_connector_dataset(connector_name, dataset_id)
        
        return JSONResponse(content={
            "connector_name": connector_name,
            "dataset_id": dataset_id,
            **result
        })
    except Exception as e:
        raise HTTPException(status_code=500, detail=f"Dataset refresh failed: {str(e)}")

@app.post("/api/bi-connectors/schedules")
async def create_refresh_schedule(schedule_request: RefreshScheduleRequest) -> JSONResponse:
    """Create a refresh schedule for BI connector"""
    try:
        # Verify connector exists
        connector = bi_connector_manager.get_connector(schedule_request.connector_name)
        if not connector:
            raise HTTPException(status_code=404, detail=f"Connector '{schedule_request.connector_name}' not found")
        
        schedule = RefreshSchedule(
            connector_name=schedule_request.connector_name,
            cron_expression=schedule_request.cron_expression,
            enabled=schedule_request.enabled,
            next_run=datetime.now() + pd.Timedelta(hours=1)  # Schedule first run in 1 hour
        )
        
        bi_connector_manager.add_refresh_schedule(schedule)
        
        return JSONResponse(content={
            "success": True,
            "schedule_id": schedule.id,
            "message": f"Refresh schedule created for connector '{schedule_request.connector_name}'",
            "cron_expression": schedule_request.cron_expression,
            "next_run": schedule.next_run.isoformat() if schedule.next_run else None
        })
        
    except Exception as e:
        raise HTTPException(status_code=500, detail=f"Failed to create refresh schedule: {str(e)}")

@app.get("/api/bi-connectors/schedules")
async def list_refresh_schedules() -> JSONResponse:
    """List all refresh schedules"""
    try:
        schedules = bi_connector_manager.get_refresh_schedules()
        
        return JSONResponse(content={
            "success": True,
            "schedules": [
                {
                    "id": s.id,
                    "connector_name": s.connector_name,
                    "cron_expression": s.cron_expression,
                    "enabled": s.enabled,
                    "last_run": s.last_run.isoformat() if s.last_run else None,
                    "next_run": s.next_run.isoformat() if s.next_run else None,
                    "created_at": s.created_at.isoformat()
                }
                for s in schedules
            ],
            "count": len(schedules)
        })
    except Exception as e:
        raise HTTPException(status_code=500, detail=f"Failed to list schedules: {str(e)}")

@app.delete("/api/bi-connectors/{connector_name}")
async def remove_bi_connector(connector_name: str) -> JSONResponse:
    """Remove a BI connector"""
    try:
        if connector_name in bi_connector_manager.connectors:
            del bi_connector_manager.connectors[connector_name]
            return JSONResponse(content={
                "success": True,
                "message": f"BI connector '{connector_name}' removed successfully"
            })
        else:
            raise HTTPException(status_code=404, detail=f"Connector '{connector_name}' not found")
    except Exception as e:
        raise HTTPException(status_code=500, detail=f"Failed to remove connector: {str(e)}")

# Background task helpers
async def save_conversation_message(conversation_id: str, user_message: str, 
                                  ai_response: str, user_id: str = None):
    """Save conversation messages to database"""
    try:
        await database.save_message(conversation_id, 'user', user_message, user_id)
        await database.save_message(conversation_id, 'assistant', ai_response, user_id)
    except Exception as e:
        print(f"❌ Error saving conversation: {e}")

# Set up reimbursement API endpoints
setup_reimbursement_api(app, database, reimbursement_manager)

# Run the application
if __name__ == "__main__":
    uvicorn.run(
        "main:app",
        host="0.0.0.0",
        port=8000,
        reload=settings.DEBUG,
        log_level="info"
    )<|MERGE_RESOLUTION|>--- conflicted
+++ resolved
@@ -24,29 +24,7 @@
 from matching_engine import VolunteerMatchingEngine
 from data_processor import VolunteerDataProcessor
 from database import VolunteerDatabase
-<<<<<<< HEAD
-from bi_connectors import (
-    BIConnectorManager, 
-    ConnectorConfig, 
-    ConnectorType, 
-    ExportFormat, 
-    RefreshSchedule, 
-    bi_connector_manager
-)
-from scheduler import start_scheduler, stop_scheduler
-=======
-from google_calendar_client import GoogleCalendarClient
-from calendar_sync_service import CalendarSyncService
-
-
-# Import A/B testing modules
-try:
-    from api_endpoints import setup_ab_test_endpoints
-    AB_TESTING_AVAILABLE = True
-except ImportError as e:
-    print(f"⚠️  A/B testing modules not available: {e}")
-    AB_TESTING_AVAILABLE = False
->>>>>>> ab3a62f6
+
 
 # Initialize FastAPI app
 app = FastAPI(
@@ -109,34 +87,7 @@
     feedback_text: str = ""
     feedback_type: str = "general"
 
-<<<<<<< HEAD
-class BIConnectorConfigRequest(BaseModel):
-    name: str
-    connector_type: ConnectorType
-    api_key: Optional[str] = None
-    client_id: Optional[str] = None
-    client_secret: Optional[str] = None
-    workspace_id: Optional[str] = None
-    dataset_id: Optional[str] = None
-    table_id: Optional[str] = None
-    refresh_token: Optional[str] = None
-    service_account_key: Optional[Dict] = None
-    base_url: Optional[str] = None
-    custom_config: Optional[Dict] = None
-
-class DataExportRequest(BaseModel):
-    connector_name: str
-    table_name: str
-    export_format: ExportFormat = ExportFormat.JSON
-    data_query: Optional[str] = None  # Optional SQL-like query to filter data
-
-class RefreshScheduleRequest(BaseModel):
-    connector_name: str
-    cron_expression: str = "0 */6 * * *"  # Every 6 hours by default
-    enabled: bool = True
-=======
-
->>>>>>> ab3a62f6
+
 
 # Initialize data on startup
 @app.on_event("startup")
@@ -175,35 +126,7 @@
     
     print("🎉 Volunteer PathFinder AI Assistant is ready!")
     
-<<<<<<< HEAD
-    # Start BI connector scheduler
-    try:
-        await start_scheduler()
-        print("✅ BI Connector scheduler started")
-    except Exception as e:
-        print(f"⚠️  BI Connector scheduler initialization note: {e}")
-
-@app.on_event("shutdown")
-async def shutdown_event():
-    """Cleanup on shutdown"""
-    print("🛑 Shutting down Volunteer PathFinder AI Assistant...")
-    
-    try:
-        await stop_scheduler()
-        print("✅ BI Connector scheduler stopped")
-    except Exception as e:
-        print(f"⚠️  BI Connector scheduler shutdown note: {e}")
-    
-    print("👋 Volunteer PathFinder AI Assistant shutdown complete")
-=======
-    # Include RBAC router
-    try:
-        rbac_router = create_rbac_router(database)
-        app.include_router(rbac_router)
-        print("✅ RBAC API endpoints registered")
-    except Exception as e:
-        print(f"⚠️  RBAC router error: {e}")
->>>>>>> ab3a62f6
+
 
 @app.post("/api/reset")
 async def reset_context() -> JSONResponse:
