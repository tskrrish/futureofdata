--- conflicted
+++ resolved
@@ -137,56 +137,7 @@
   };
 
   return (
-<<<<<<< HEAD
-    <AnnouncementProvider>
-      <div className="min-h-screen bg-neutral-50">
-        <Header onFileUpload={handleFile} onExportRaw={exportHandlers.rawCurrentView} />
-        
-        <AnnouncementBanner />
-        
-        <Controls
-          branches={branches}
-          branchFilter={branchFilter}
-          onBranchChange={setBranchFilter}
-          search={search}
-          onSearchChange={setSearch}
-        />
-=======
-    <div className="min-h-screen bg-neutral-50">
-      <Header onFileUpload={handleFile} onExportRaw={exportHandlers.rawCurrentView} />
-      
-      {/* Dashboard Management Bar */}
-      <div className="max-w-7xl mx-auto px-4 py-2">
-        <div className="flex items-center justify-between bg-white rounded-lg border p-3">
-          <div className="flex items-center space-x-4">
-            {currentDashboard && (
-              <div className="text-sm">
-                <span className="font-medium text-gray-900">{currentDashboard.title}</span>
-                <span className="text-gray-500 ml-2">
-                  ({currentDashboard.permission === 'owner' ? 'Owner' : 
-                    currentDashboard.permission === 'edit' ? 'Editor' : 'Viewer'})
-                </span>
-              </div>
-            )}
-          </div>
-          <div className="flex items-center space-x-2">
-            <button
-              onClick={() => setShowDashboardManager(true)}
-              className="flex items-center space-x-2 px-3 py-2 bg-blue-600 text-white rounded-md hover:bg-blue-700 text-sm"
-            >
-              <Save className="w-4 h-4" />
-              <span>Dashboard Manager</span>
-            </button>
-          </div>
-        </div>
-      </div>
-      
-      <Controls
-        branches={branches}
-        branchFilter={branchFilter}
-
-      />
->>>>>>> 5c104d95
+
 
       {/* KPI Cards */}
       <div className="max-w-7xl mx-auto px-4 grid sm:grid-cols-2 lg:grid-cols-4 gap-4">
@@ -226,11 +177,7 @@
             ["branches", "Branch Breakdown"],
             ["people", "People & Badges"],
             ["passport", "Belonging Passport"],
-<<<<<<< HEAD
-            ["announcements", "Announcements"],
-=======
-
->>>>>>> 5c104d95
+
           ].map(([id, label]) => (
             <button
               key={id}
@@ -271,24 +218,5 @@
 
         {tab === "passport" && <PassportTab />}
 
-<<<<<<< HEAD
-        {tab === "announcements" && <AnnouncementAdmin />}
-      </div>
-
-        <footer className="max-w-7xl mx-auto px-4 py-10 text-xs text-neutral-500">
-          Built for YMCA Cincinnati — Hackathon: Platform for Belonging. Upload VolunteerMatters CSV/JSON above to power the dashboard.
-        </footer>
-      </div>
-    </AnnouncementProvider>
-=======
-      </div>
-
-      <footer className="max-w-7xl mx-auto px-4 py-10 text-xs text-neutral-500">
-        Built for YMCA Cincinnati — Hackathon: Platform for Belonging. Upload VolunteerMatters CSV/JSON above to power the dashboard.
-      </footer>
-
-
-    </div>
->>>>>>> 5c104d95
   );
 }