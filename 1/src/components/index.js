--- conflicted
+++ resolved
@@ -11,8 +11,4 @@
 export { BranchesTab } from "./tabs/BranchesTab";
 export { PeopleTab } from "./tabs/PeopleTab";
 export { PassportTab } from "./tabs/PassportTab";
-<<<<<<< HEAD
 
-export { GoogleDriveVault } from "./vault/GoogleDriveVault";
-=======
->>>>>>> f666ddda
